#include "traceroute.h"

#include <errno.h>       // errno, EINVAL
#include <stdlib.h>      // malloc
#include <stdio.h>       // fprintf
#include <string.h>      // memset()

#include "../probe.h"
#include "../event.h"
#include "../algorithm.h"
#include "../address.h"  // address_resolv

//-----------------------------------------------------------------
// Traceroute options 
//-----------------------------------------------------------------

// Bounded integer parameters
static unsigned min_ttl[3]          = OPTIONS_TRACEROUTE_MIN_TTL;
static unsigned max_ttl[3]          = OPTIONS_TRACEROUTE_MAX_TTL;
static unsigned max_undiscovered[3] = OPTIONS_TRACEROUTE_MAX_UNDISCOVERED;
static unsigned num_queries[3]      = OPTIONS_TRACEROUTE_NUM_QUERIES;
static bool     do_resolv           = OPTIONS_TRACEROUTE_DO_RESOLV_DEFAULT;

static option_t traceroute_options[] = {
    // action           short long                  metavar             help    data
    {opt_store_int_lim, "f",  "--first",            "FIRST_TTL",        HELP_f, min_ttl},
    {opt_store_int_lim, "m",  "--max-hops",         "MAX_TTL",          HELP_m, max_ttl},
    {opt_store_0,       "n",  OPT_NO_LF,            OPT_NO_METAVAR,     HELP_n, &do_resolv},
    {opt_store_int_lim, "q",  "--num-queries",      "NUM_QUERIES",      HELP_q, num_queries},
    {opt_store_int_lim, "M",  "--max-undiscovered", "MAX_UNDISCOVERED", HELP_M, max_undiscovered},
    END_OPT_SPECS
};

uint8_t options_traceroute_get_min_ttl() {
    return min_ttl[0];
}

uint8_t options_traceroute_get_max_ttl() {
    return max_ttl[0];
}

uint8_t options_traceroute_get_max_undiscovered() {
    return max_undiscovered[0];
}

uint8_t options_traceroute_get_num_queries() {
    return num_queries[0];
}

bool options_traceroute_get_do_resolv() {
    return do_resolv;
}

const option_t * traceroute_get_options() {
    return traceroute_options;
}

inline traceroute_options_t traceroute_get_default_options() {
    traceroute_options_t traceroute_options = {
        .min_ttl          = OPTIONS_TRACEROUTE_MIN_TTL_DEFAULT,
        .max_ttl          = OPTIONS_TRACEROUTE_MAX_TTL_DEFAULT,
        .num_probes       = OPTIONS_TRACEROUTE_NUM_QUERIES_DEFAULT,
        .max_undiscovered = OPTIONS_TRACEROUTE_MAX_UNDISCOVERED_DEFAULT,
        .dst_addr         = NULL,
        .do_resolv        = OPTIONS_TRACEROUTE_DO_RESOLV_DEFAULT,
    };
    return traceroute_options;
};

//-----------------------------------------------------------------
// Traceroute algorithm's data
//-----------------------------------------------------------------

/**
 * \brief Allocate a traceroute_data_t instance
 * \return The newly allocated traceroute_data_t instance,
 *    NULL in case of failure
 */

static traceroute_data_t * traceroute_data_create() {
    traceroute_data_t * traceroute_data;

    if (!(traceroute_data = calloc(1, sizeof(traceroute_data_t)))) goto ERR_MALLOC;
    if (!(traceroute_data->probes = dynarray_create()))            goto ERR_PROBES;
    return traceroute_data;

ERR_PROBES:
    free(traceroute_data);
ERR_MALLOC:
    return NULL;
}

/**
 * \brief Release a traceroute_data_t instance from the memory
 * \param traceroute_data The traceroute_data_t instance we want to release.
 */

static void traceroute_data_free(traceroute_data_t * traceroute_data) {
    if (traceroute_data) {
        if (traceroute_data->probes) {
            dynarray_free(traceroute_data->probes, (ELEMENT_FREE) probe_free);
        }
        free(traceroute_data);
    }
}

//-----------------------------------------------------------------
// Traceroute default handler
//-----------------------------------------------------------------

static inline void ttl_dump(const probe_t * probe) {
    uint8_t ttl;
    if (probe_extract(probe, "ttl", &ttl)) printf("%2d ", ttl);
}

static inline void discovered_ip_dump(const probe_t * reply, bool do_resolv) {
    address_t   discovered_addr;
    char      * discovered_hostname;

    if (probe_extract(reply, "src_ip", &discovered_addr)) {
        printf(" ");
        if (do_resolv) {
            if (address_resolv(&discovered_addr, &discovered_hostname)) {
                printf("%s", discovered_hostname);
                free(discovered_hostname);
            } else {
                address_dump(&discovered_addr);
            }
            printf(" (");
        }

        address_dump(&discovered_addr);

        if (do_resolv) {
            printf(")");
        }
    }
}

static inline void delay_dump(const probe_t * probe, const probe_t * reply) {
    double send_time = probe_get_sending_time(probe),
           recv_time = probe_get_recv_time(reply);
    printf("  %-5.3lfms", 1000 * (recv_time - send_time));
}

void traceroute_handler(
    pt_loop_t                  * loop,
    traceroute_event_t         * traceroute_event,
    const traceroute_options_t * traceroute_options,
    const traceroute_data_t    * traceroute_data
) {
    const probe_t * probe;
    const probe_t * reply;
    static size_t   num_probes_printed = 0;

    switch (traceroute_event->type) {
        case TRACEROUTE_PROBE_REPLY:

            // Retrieve the probe and its corresponding reply
            probe = ((const probe_reply_t *) traceroute_event->data)->probe;
            reply = ((const probe_reply_t *) traceroute_event->data)->reply;

            // Print TTL and discovered IP if this is the first probe related to this TTL
            if (num_probes_printed % traceroute_options->num_probes == 0) {
                ttl_dump(probe);
                discovered_ip_dump(reply, traceroute_options->do_resolv);
            }

            // Print delay
            delay_dump(probe, reply);
            num_probes_printed++;
            break;

        case TRACEROUTE_STAR:
            probe = (const probe_t *) traceroute_event->data;
            if (num_probes_printed % traceroute_options->num_probes == 0) {
                ttl_dump(probe);
            }
            printf(" *");
            num_probes_printed++;
            break;

        case TRACEROUTE_ICMP_ERROR:
            printf(" !");
            num_probes_printed++;
            break;

        case TRACEROUTE_DESTINATION_REACHED:
        case TRACEROUTE_TOO_MANY_STARS:
        case TRACEROUTE_MAX_TTL_REACHED:
        default:
            break;
    }

    if (num_probes_printed % traceroute_options->num_probes == 0) {
        printf("\n");
    }
}


//-----------------------------------------------------------------
// Traceroute algorithm
//-----------------------------------------------------------------

/**
 * \brief Check whether the destination is reached.
 * \param dst_addr The destination address of this traceroute instance.
 * \return true iif the destination is reached.
 */

static inline bool destination_reached(const address_t * dst_addr, const probe_t * reply) {
    bool        ret = false;
    address_t   discovered_addr;

    if (probe_extract(reply, "src_ip", &discovered_addr)) {
        ret = (address_cmp(dst_addr, &discovered_addr) == 0);
    }
    return ret;
}

/**
 * \brief Send a traceroute probe packet
 * \param loop The main loop
 * \param traceroute_data Data attached to this instance of traceroute algorithm
 * \param probe_skel The probe skeleton used to craft the probe packet
 * \param ttl The TTL that we set for this packet
 */

static bool send_traceroute_probe(
    pt_loop_t         * loop,
    traceroute_data_t * traceroute_data,
    const probe_t     * probe_skel,
    uint8_t             ttl,
    size_t              i
) {
    probe_t * probe;
    double    delay;
    // a probe must never be altered, otherwise the network layer may
    // manage corrupted probes.
    if (!(probe = probe_dup(probe_skel)))                       goto ERR_PROBE_DUP;
    if (probe_get_delay(probe) != DELAY_BEST_EFFORT) {
        delay = i * probe_get_delay(probe_skel);
        probe_set_delay(probe, DOUBLE("delay", delay));
        //printf("current delay: %f\n", probe_get_delay(probe));
    }
    if (!probe_set_fields(probe, I8("ttl", ttl), NULL))         goto ERR_PROBE_SET_FIELDS;
    if (!dynarray_push_element(traceroute_data->probes, probe)) goto ERR_PROBE_PUSH_ELEMENT;

    return pt_send_probe(loop, probe);

ERR_PROBE_PUSH_ELEMENT:
ERR_PROBE_SET_FIELDS:
    probe_free(probe);
ERR_PROBE_DUP:
    fprintf(stderr, "Error in send_traceroute_probe\n");
    return false;
}
/*
static bool send_traceroute_probe_scheduled(
    pt_loop_t         * loop,
    traceroute_data_t * traceroute_data,
    const probe_t     * probe_skel,
    uint8_t             ttl
) {
    probe_t * probe;

    // a probe must never be altered, otherwise the network layer may
    // manage corrupted probes.
    if (!(probe = probe_dup(probe_skel)))                       goto ERR_PROBE_DUP;
<<<<<<< HEAD
    if (!probe_set_fields(probe, I8("ttl", ttl), NULL))         goto ERR_PROBE_SET_FIELDS;
        probe_set_left_to_send(probe, num_probes);
=======
    if (!probe_set_field(probe, I8("ttl", ttl)))                goto ERR_PROBE_SET_FIELD;
>>>>>>> e7900225
    if (!dynarray_push_element(traceroute_data->probes, probe)) goto ERR_PROBE_PUSH_ELEMENT;

    return pt_send_probe(loop, probe);

ERR_PROBE_PUSH_ELEMENT:
ERR_PROBE_SET_FIELD:
    probe_free(probe);
ERR_PROBE_DUP:
    fprintf(stderr, "Error in send_traceroute_probe\n");
    return false;
}
*/

/**
 * \brief Send n traceroute probes toward a destination with a given TTL
 * \param pt_loop The paris traceroute loop
 * \param probe_skel The probe skeleton used to craft the probe packet
 * \param num_probes The amount of probe to send
 * \param ttl Time To Live related to our probe
 * \return true if successful
 */

bool send_traceroute_probes(
    pt_loop_t         * loop,
    traceroute_data_t * traceroute_data,
    probe_t           * probe_skel,
    size_t              num_probes,
    uint8_t             ttl
) {
    size_t i;

    for (i = 0; i < num_probes; ++i) {
        if (!(send_traceroute_probe(loop, traceroute_data, probe_skel, ttl, i + 1))) {
            return false;
        }
    }
    return true;
}

/**
 * \brief Handle events to a traceroute algorithm instance
 * \param loop The main loop
 * \param event The raised event
 * \param pdata Points to a (void *) address that may be altered by traceroute_handler in order
 *   to manage data related to this instance.
 * \param probe_skel The probe skeleton used to craft the probe packet
 * \param opts Points to the option related to this instance (== loop->cur_instance->options)
 */

// TODO remove opts parameter and define pt_loop_get_cur_options()
int traceroute_loop_handler(pt_loop_t * loop, event_t * event, void ** pdata, probe_t * probe_skel, void * opts)
{
    traceroute_data_t    * data = NULL;     // Current state of the algorithm instance
    probe_t              * probe;           // Probe
    const probe_t        * reply;           // Reply
    probe_reply_t        * probe_reply;     // (Probe, Reply) pair
    traceroute_options_t * options = opts;  // Options passed to this instance
    bool                   discover_next_hop = false;
    bool                   has_terminated = false;

    switch (event->type) {

        case ALGORITHM_INIT:
            // Check options
            if (!options || options->min_ttl > options->max_ttl) {
                errno = EINVAL;
                goto FAILURE;
            }

            // Allocate structure storing current state information and update *pdata
            if (!(data = traceroute_data_create())) {
                goto FAILURE;
            }
            *pdata = data;
            data->ttl = options->min_ttl;
            break;

        case PROBE_REPLY:
            data        = *pdata;
            probe_reply = (probe_reply_t *) event->data;
            reply       = probe_reply->reply;

            // Reinitialize star counters, check wether we've discovered an IP address
            data->num_stars = 0;
            data->num_undiscovered = 0;
            ++(data->num_replies);
            data->destination_reached |= destination_reached(options->dst_addr, reply);

            // Notify the caller we've discovered an IP address
            pt_raise_event(loop, event_create(TRACEROUTE_PROBE_REPLY, probe_reply, NULL, (ELEMENT_FREE) probe_reply_free));
            break;

        case PROBE_TIMEOUT:
            data  = *pdata;
            probe = (probe_t *) event->data;

            // Update counters
            ++(data->num_stars);
            ++(data->num_replies);

            // Notify the caller we've got a probe timeout
            pt_raise_event(loop, event_create(TRACEROUTE_STAR, probe, NULL, (ELEMENT_FREE) probe_free));
            break;

        case ALGORITHM_TERMINATED:

            // The caller allows us to free traceroute's data
            traceroute_data_free(*pdata);
            *pdata = NULL;
            break;

        case ALGORITHM_ERROR:
            goto FAILURE;

        default:
            break;
    }

    // Forward event to the caller
    pt_algorithm_throw(loop, loop->cur_instance->caller, event);

    // Explore next hop
    if ((data->num_replies % options->num_probes) == 0) {
        if (data->destination_reached) {
            // We've reached the destination
            pt_raise_event(loop, event_create(TRACEROUTE_DESTINATION_REACHED, NULL, NULL, NULL));
            pt_raise_terminated(loop);
        } else if (data->ttl > options->max_ttl) {
            // We've reached the maximum TTL
            pt_raise_event(loop, event_create(TRACEROUTE_MAX_TTL_REACHED, NULL, NULL, NULL));
            pt_raise_terminated(loop);
        } else if (data->num_stars == options->num_probes) {
            // We've only discovered stars for the current hop
            ++(data->num_undiscovered);
            if (data->num_undiscovered == options->max_undiscovered) {
                // We've only discovered stars for the last "max_undiscovered" hops, so give up
                pt_raise_event(loop, event_create(TRACEROUTE_TOO_MANY_STARS, NULL, NULL, NULL));
                pt_raise_terminated(loop);
            } else {
                // Skip this hop and explore the next one
                discover_next_hop = true;
            }
        } else discover_next_hop = true;

        if (discover_next_hop) {
            data->num_stars = 0;

            // Discover the next hop
            if (!send_traceroute_probes(loop, data, probe_skel, options->num_probes, data->ttl)) {
                goto FAILURE;
            }
            (data->ttl)++;
        }

    }
    // Notify the caller the algorithm has terminated. The caller can still
    // use traceroute's data. It has to run pt_instance_free once this
    // data if no more needed.
    if (has_terminated) {
        pt_raise_terminated(loop);
    }

    // Handled event must always been free when leaving the handler
    event_free(event);
    return 0;

FAILURE:
    // Handled event must always been free when leaving the handler
    event_free(event);

    // Sent to the current instance a ALGORITHM_FAILURE notification.
    // The caller has to free the data allocated by the algorithm.
    pt_raise_error(loop);
    return EINVAL;
}

static algorithm_t traceroute = {
    .name    = "traceroute",
    .handler = traceroute_loop_handler,
    .options = (const option_t *) &traceroute_options // TODO akram pass pointer to traceroute_get_options
};

ALGORITHM_REGISTER(traceroute);<|MERGE_RESOLUTION|>--- conflicted
+++ resolved
@@ -11,7 +11,7 @@
 #include "../address.h"  // address_resolv
 
 //-----------------------------------------------------------------
-// Traceroute options 
+// Traceroute options
 //-----------------------------------------------------------------
 
 // Bounded integer parameters
@@ -53,6 +53,17 @@
 
 const option_t * traceroute_get_options() {
     return traceroute_options;
+}
+
+void options_traceroute_init(traceroute_options_t * traceroute_options, address_t * address)
+{
+    traceroute_options->min_ttl          = options_traceroute_get_min_ttl();
+    traceroute_options->max_ttl          = options_traceroute_get_max_ttl();
+    traceroute_options->num_probes       = options_traceroute_get_num_queries();
+    traceroute_options->max_undiscovered = options_traceroute_get_max_undiscovered();
+    traceroute_options->dst_addr         = address;
+    traceroute_options->do_resolv        = options_traceroute_get_do_resolv();
+
 }
 
 inline traceroute_options_t traceroute_get_default_options() {
@@ -66,6 +77,7 @@
     };
     return traceroute_options;
 };
+
 
 //-----------------------------------------------------------------
 // Traceroute algorithm's data
@@ -267,12 +279,7 @@
     // a probe must never be altered, otherwise the network layer may
     // manage corrupted probes.
     if (!(probe = probe_dup(probe_skel)))                       goto ERR_PROBE_DUP;
-<<<<<<< HEAD
-    if (!probe_set_fields(probe, I8("ttl", ttl), NULL))         goto ERR_PROBE_SET_FIELDS;
-        probe_set_left_to_send(probe, num_probes);
-=======
     if (!probe_set_field(probe, I8("ttl", ttl)))                goto ERR_PROBE_SET_FIELD;
->>>>>>> e7900225
     if (!dynarray_push_element(traceroute_data->probes, probe)) goto ERR_PROBE_PUSH_ELEMENT;
 
     return pt_send_probe(loop, probe);
