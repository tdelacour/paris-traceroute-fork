--- conflicted
+++ resolved
@@ -1,21 +1,13 @@
 #ifndef ALGORITHMS_TRACEROUTE_H
 #define ALGORITHMS_TRACEROUTE_H
 
-<<<<<<< HEAD
-#include "../generator.h"
-
-//traceroute commandline staff
-
-// TODO
-extern const unsigned min_ttl[];
-extern const unsigned max_ttl[];
-=======
 #define OPTIONS_TRACEROUTE_MIN_TTL {1,  1, 255}
 #define OPTIONS_TRACEROUTE_MAX_TTL {30, 1, 255}
+#define HELP_f "Start from the min_ttl hop (instead from 1), min_ttl must be between 1 and 255"
+#define HELP_m "Set the max number of hops (max TTL to be reached). Default is 30, max_ttl must be between 1 and 255"
 
 uint8_t options_traceroute_get_min_ttl();
 uint8_t options_traceroute_get_max_ttl();
->>>>>>> fa47ac56
 
 /*
  * Principle: (from man page)
