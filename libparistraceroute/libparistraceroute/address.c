--- conflicted
+++ resolved
@@ -21,49 +21,7 @@
     }
 }
 
-<<<<<<< HEAD
-void ipv4_dump(const ipv4_t * ipv4) {
-    char buffer[INET_ADDRSTRLEN];
-    ip_dump(AF_INET, ipv4, buffer, INET_ADDRSTRLEN);
-}
-
-void ipv6_dump(const ipv6_t * ipv6) {
-    char buffer[INET6_ADDRSTRLEN];
-    ip_dump(AF_INET6, ipv6, buffer, INET6_ADDRSTRLEN);
-}
-
-void address_dump(const address_t * address) {
-    char buffer[INET6_ADDRSTRLEN];
-    ip_dump(address->family, &address->ip, buffer, INET6_ADDRSTRLEN);
-}
-
-bool address_guess_family(const char * str_ip, int * pfamily) {
-	struct addrinfo * addrinf;
-	int               err ;
-
-    if (!(addrinf = malloc(sizeof(struct addrinfo)))) {
-        goto ERR_MALLOC;
-    }
-
-    if ((err = getaddrinfo(str_ip, NULL, NULL, &addrinf)) != 0) {
-        goto ERR_GETADDRINFO;
-    }
-
-    *pfamily = addrinf->ai_family;
-    free(addrinf);
-    return true;
-
-ERR_GETADDRINFO:
-    fprintf(stderr, "Invalid address (%s): %s\n", str_ip, gai_strerror(err));
-ERR_MALLOC:
-    return false;
-}
-
-
-int address_ip_from_string(int family, const char * hostname, ip_t * ip)
-=======
 int ip_from_string(int family, const char * hostname, ip_t * ip)
->>>>>>> 5f44591f
 {
     struct addrinfo   hints,
                     * ai,
@@ -126,18 +84,17 @@
 void address_dump(const address_t * address) {
     char buffer[INET6_ADDRSTRLEN];
     switch (address->family) {
-        case AF_INET : printf("IPv4: "); break; 
-        case AF_INET6: printf("IPv6: "); break; 
+        case AF_INET : printf("IPv4: "); break;
+        case AF_INET6: printf("IPv6: "); break;
     }
     ip_dump(address->family, &address->ip, buffer, INET6_ADDRSTRLEN);
 }
 
 bool address_guess_family(const char * str_ip, int * pfamily) {
     struct addrinfo   hints,
-                    * result,
-                    * rp;
+                    * result;
     int               err ;
-    
+
     memset(&hints, 0, sizeof(struct addrinfo));
     hints.ai_family   = AF_UNSPEC;    // Allow IPv4 or IPv6
     hints.ai_socktype = SOCK_DGRAM;
@@ -167,7 +124,7 @@
     return false;
 }
 int address_from_string(int family, const char * hostname, address_t * address) {
-    address->family = family; 
+    address->family = family;
     return ip_from_string(family, hostname, &address->ip);
 }
 
@@ -200,7 +157,7 @@
     }
 
     if (!(*pbuffer = malloc(NI_MAXHOST))) {
-        return NULL;
+        return -1;
     }
 
     if ((ret = getnameinfo(sa, sa_len, *pbuffer, NI_MAXHOST, NULL, 0, NI_NUMERICHOST))) {
@@ -217,7 +174,7 @@
     int              family;
     size_t           ip_len;
     bool             ret;
-    
+
     if (!str_ip) goto ERR_INVALID_PARAMETER;
 
     if (!(address_guess_family(str_ip, &family))) {
