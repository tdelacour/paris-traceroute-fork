#include <stdlib.h>
#include <stdio.h> // XXX
#include <stdarg.h>
#include <string.h>
<<<<<<< HEAD
#include <netinet/in.h> // IPPROTO_ICMPV6
=======
#include <netinet/ip_icmp.h> // ICMP_DEST_UNREACH, ICMP_TIME_EXCEEDED
>>>>>>> 99d7c23e

#include "buffer.h"
#include "probe.h"
#include "protocol.h"
#include "pt_loop.h"
#include "common.h"
#include "metafield.h"
#include "bitfield.h"

// TODO update bitfield

probe_t * probe_create(void)
{
    probe_t * probe = malloc(sizeof(probe_t));
    if (!probe) goto ERR_PROBE;

    // Create the buffer to store the field content
    probe->buffer = buffer_create();
    if (!probe->buffer) goto ERR_BUFFER;

    // Initially the probe has no layers
    probe->layers = dynarray_create();
    if (!probe->layers) goto ERR_LAYERS;

    // Bitfield that manages which bits have already been set. 
    // For the moment this is an empty bitfield
    probe->bitfield = bitfield_create(/* size_in_bits */ 0);

    // Save which instance (caller) create this probe
    probe->caller = NULL;
    return probe;

ERR_LAYERS:
    buffer_free(probe->buffer);
ERR_BUFFER:
    free(probe);
ERR_PROBE:
    return NULL;
}

probe_t *probe_dup(probe_t *skel)
{
    unsigned int ret;
    probe_t * probe;
    
    probe = probe_create();
    if (!probe) goto ERR_PROBE;

    // Create the buffer to store the field content
    // This will reconstruct the layer structure
    ret = probe_set_buffer(probe, buffer_dup(skel->buffer));
    if (ret < 0) goto ERR_BUFFER;

    // Bitfield that manages which bits have already been set. 
    // For the moment this is an empty bitfield
    probe->bitfield = bitfield_dup(skel->bitfield);
    if (!probe->bitfield) goto ERR_BITFIELD;

    // Save which instance (caller) create this probe
    probe->caller = NULL;
    return probe;

ERR_BITFIELD:
    buffer_free(probe->buffer);
ERR_BUFFER:
    probe_free(probe);
ERR_PROBE:
    return NULL;

}

void probe_free(probe_t * probe)
{
    //printf(">>> Freeing probe @%x\n", probe);
    if (probe) {
        /*
        bitfield_free(probe->bitfield);
        dynarray_free(probe->layers, (ELEMENT_FREE) layer_free);
        buffer_free(probe->buffer);
        */
        free(probe);
    }
}

// Accessors

inline buffer_t * probe_get_buffer(const probe_t * probe) {
    return probe ? probe->buffer : NULL;
}

int probe_set_buffer(probe_t * probe, buffer_t * buffer)
{
    size_t          size; // to prevent underflow
    size_t          offset;
    unsigned char * data;
    protocol_t    * protocol;
    uint8_t         protocol_id,
                    ipv4_protocol_id = 4;
    probe->buffer = buffer;

    // buffer_dump(probe->buffer);
    
    data = buffer_get_data(buffer);
    size = buffer_get_size(buffer);

    /* Remove the former layer structure */
    dynarray_clear(probe->layers, (ELEMENT_FREE) layer_free);

    unsigned char ip_version = buffer_guess_ip_version(buffer);
             
////////////////////////:
    protocol = ip_version == 6 ? protocol_search("ipv6") :
               ip_version == 4 ? protocol_search("ipv4") :
               NULL;
    if (!protocol) {
        perror("E: probe_set_buffer: cannot guess IP version");
    }
    protocol_id = protocol-> protocol;
///////////////

    offset = 0;

    for(;;) {
        layer_t       * layer;
        protocol_t    * protocol;
        const field_t * field;
        size_t          hdrlen;
        printf("-------> coucou\n");

        layer = layer_create();
        layer_set_buffer(layer, data + offset);
        layer_set_buffer_size(layer, size);

        dynarray_push_element(probe->layers, layer);

        protocol = protocol_search_by_id(protocol_id);
        if (!protocol)
            return -1; // Cannot find matching protocol

        hdrlen = protocol->header_len;

        layer_set_protocol(layer, protocol);
        layer_set_header_size(layer, hdrlen);

        offset += hdrlen;
        size -= hdrlen;
        if (size < 0)
            return -1; 

        // In the case of ICMP, while protocol is not really a field, we might
        // provide it by convenience
        // Need for heuristics // source port hook to parse packet content

        // Loop until reaching the payload or an ICMP layer
        // layer_get_field returns NULL iif we've reached an ICMP layer or the payload 
        field = layer_get_field(layer, "protocol");
        if (field) {
            protocol_id = field->value.int8;
            continue;
<<<<<<< HEAD
        } else {
            protocol_id = 6; /* ICMP6 + IPv6*/
        } 
        
        if (strcmp(layer->protocol->name, "icmp") != 0) {
            protocol_id = 0; /* payload */
            printf("break 2");
            break;
        } else if (protocol_id != IPPROTO_ICMPV6) { // MARKERIP
            // printf(" we think this is payload\n");
            protocol_id = 0; /* payload */
            printf("break 1");
            break;
        } else {
            /* FIXME: special treatment : Do we have an ICMP header ? */
=======
        } else if (strcmp(layer->protocol->name, "icmp") == 0) {
            // We are in an ICMP layer
>>>>>>> 99d7c23e
            field = layer_get_field(layer, "type");

            if (!field) {
                // Weird ICMP packet !
                return -1; 
            }

            // 3 == Destination unreachable
            // 11 == Time exceed 
            if ((field->value.int8 == ICMP_DEST_UNREACH)
            ||  (field->value.int8 == ICMP_TIME_EXCEEDED)) {
                // Length will be wrong !!!
                protocol_id = ipv4_protocol_id;
            } else {
                // Set protocol_id to payload
                protocol_id = 0;
            }
        } else {
            // We are in the payload
            protocol_id = 0;
            break;
        }
    }

<<<<<<< HEAD
    /* payload */
=======
    // payload
>>>>>>> 99d7c23e
    if (protocol_id == 0) {
        // XXX some icmp packets do not have payload
        // Happened with type 3 !
        layer_t *layer = layer_create();
        layer_set_buffer(layer, data + offset);
        layer_set_buffer_size(layer, size);
        layer_set_header_size(layer, 0);

        dynarray_push_element(probe->layers, layer);
    }
    return 0; 

}

// Dump
void probe_dump(const probe_t *probe)
{
    size_t size;
    unsigned int i;

    // Let's loop through the layers and print all fields
    printf("\n\n** PROBE **\n\n");
    size = dynarray_get_size(probe->layers);
    for(i = 0; i < size; i++) {
        layer_t *layer;
        layer = dynarray_get_ith_element(probe->layers, i);
        layer_dump(layer, i);
        printf("\n");
    }
    printf("\n");
}

int probe_finalize(probe_t * probe)
{
    unsigned int   i, size;
    layer_t      * layer;

    size = dynarray_get_size(probe->layers);

    // Allow the protocol to do some processing before checksumming
    for (i = 0; i < size; i++) {
        layer = dynarray_get_ith_element(probe->layers, i);

        // finalize callback
        if (!layer->protocol)
            continue;
        if (layer->protocol->finalize)
            layer->protocol->finalize(layer->buffer);
    }

    return 0;
}

int probe_update_protocol(probe_t * probe)
{
    layer_t * layer, * prev_layer = NULL;
    protocol_field_t * pfield;
    unsigned int i, size;

    size = dynarray_get_size(probe->layers);

    for (i = 0; i < size; i++) {
        layer = dynarray_get_ith_element(probe->layers, i);

        if (!layer->protocol)
            continue;
        if (prev_layer) {
            pfield = protocol_get_field(layer->protocol, "protocol");
            if (pfield) {
                layer_set_field(layer, I16("protocol", (uint16_t)prev_layer->protocol->protocol));
            }
        }
        prev_layer = layer;
    }

    return 0;
}

int probe_update_length(probe_t * probe)
{
    unsigned int       i, size;
    protocol_field_t * pfield;
    layer_t          * layer;

 // XXX IPv6 Hacks
    // TODO refactor
   // int proto_ipv6 = protocol_search("ipv6")->protocol;
   // int proto_ipv6_hdrlen = 40;

    size = dynarray_get_size(probe->layers);

    // Allow the protocol to do some processing before checksumming
    for (i = 0; i<size; i++) {
        layer = dynarray_get_ith_element(probe->layers, i);

        if (!layer->protocol)
            continue;
        pfield = protocol_get_field(layer->protocol, "length");
        if (pfield) {
                layer_set_field(layer, I16("length", (uint16_t)(layer->buffer_size)));		
        //	if (layer->protocol->protocol == proto_ipv6){
        //		layer_set_field(layer, I16("length", (uint16_t)((layer->buffer_size) - proto_ipv6_hdrlen)));
        //	}else {
        //		layer_set_field(layer, I16("length", (uint16_t)(layer->buffer_size)));
        //	}
        }
    }

    return 0;
}
int probe_update_checksum(probe_t * probe)
{
    unsigned int   size;
    int            i;
    layer_t      * layer;

    size = dynarray_get_size(probe->layers);

    // Go though the layers of the probe in the reverse order to write
    // checksums
    // XXX layer_t will require parent layer, and probe_t bottom_layer
    for (i = size - 1; i >= 0; i--) {
        layer = dynarray_get_ith_element(probe->layers, i);
        if (!layer->protocol)
            continue;
        /* Does the protocol require a pseudoheader ? */
        if (layer->protocol->need_ext_checksum) {
            layer_t    * layer_prev;
            buffer_t   * psh;

            if (i == 0)
                return -1;

            // XXX todo compute udp checksum !!!!
            //
            /* for example, udp gets a pointer to the upper ipv4 layer */
            layer_prev = dynarray_get_ith_element(probe->layers, i-1);

            // XXX We should specify which layer we have
            psh = layer->protocol->create_pseudo_header(layer_prev->buffer);
            if (!psh)
                return -1;
            layer->protocol->write_checksum(layer->buffer, psh);
            free(psh); 

        } else {
            // could be a function in layer ?
            layer->protocol->write_checksum(layer->buffer, NULL);
        }
    }
    return 0;
}

int probe_update_fields(probe_t *probe)
{
    int res;

    res = probe_finalize(probe);
    if (res < 0) goto error;

    res = probe_update_protocol(probe);
    if (res < 0) goto error;

    res = probe_update_length(probe);
    if (res < 0) goto error;

    res = probe_update_checksum(probe);
    if (res < 0) goto error;

    return 0;
error:
    return -1;
}

// TODO A similar function should allow hooking into the layer structure
// and not at the top layer
int probe_set_protocols(probe_t * probe, char * name1, ...)
{
    va_list   args, args2;
    size_t    buflen, offset;
    char    * i;
    layer_t * layer, *prev_layer;

    // Remove the former layer structure
    dynarray_clear(probe->layers, (ELEMENT_FREE) layer_free);

    // Set up the new layer structure
    va_start(args, name1);

    // Allocate the buffer according to the layer structure
    buflen = 0;
    va_copy(args2, args);
    for (i = name1; i; i = va_arg(args2, char *)) {
        protocol_t * protocol = protocol_search(i);
        if (!protocol) goto ERROR;
        buflen += protocol->header_len; 
    }
    va_end(args2);
    buffer_resize(probe->buffer, buflen);

    // Create each layer
    offset = 0;
    prev_layer = NULL;
    for (i = name1; i; i = va_arg(args, char *)) {
        protocol_field_t * pfield;
        protocol_t       * protocol;

        // Associate protocol to the layer
        layer = layer_create();
        protocol = protocol_search(i);
        if (!protocol) goto ERROR_LAYER;

        layer_set_protocol(layer, protocol);

        // Initialize the buffer with default protocol values
        protocol->write_default_header(buffer_get_data(probe->buffer) + offset);
        layer_set_header_size(layer, protocol->header_len);

        // TODO consider variable length headers
        layer_set_buffer(layer, buffer_get_data(probe->buffer) + offset);
        layer_set_buffer_size(layer, buflen - offset);
        layer_set_mask(layer, bitfield_get_mask(probe->bitfield) + offset);

        pfield = protocol_get_field(layer->protocol, "length");
        if (pfield) {
            layer_set_field(layer, I16("length", (uint16_t)(buflen - offset)));
        }

        if (prev_layer) {
            pfield = protocol_get_field(layer->protocol, "protocol");
            if (pfield) {
                layer_set_field(layer, I16("protocol", (uint16_t) prev_layer->protocol->protocol));
            }
        }

        offset += protocol->header_len; 
        dynarray_push_element(probe->layers, layer);
        prev_layer = layer;
    }
    va_end(args);

    // Payload : initially empty
    layer = layer_create();
    layer_set_buffer(layer, buffer_get_data(probe->buffer) + buflen);
    layer_set_buffer_size(layer, 0); // XXX unless otherwise specified
    layer_set_header_size(layer, 0);

    dynarray_push_element(probe->layers, layer);
    // buflen += 0;

    // Size and checksum are pending, they depend on payload 
    
    return 0;

ERROR_LAYER:
    dynarray_clear(probe->layers, (ELEMENT_FREE) layer_free);
ERROR:
    return -1;
}

int probe_set_field_ext(probe_t *probe, field_t *field, unsigned int depth)
{
    unsigned int i;
    int res = -1;
    size_t size;
    layer_t *layer;

    /* We go through the layers until we get the required field */
    res = 0;
    size = dynarray_get_size(probe->layers);
    for(i = depth; i < size; i++) {
        layer = dynarray_get_ith_element(probe->layers, i);
        
        res = layer_set_field(layer, field);
        /* We stop as soon as a layer succeeds */
        if (res == 0)
            break;
    }

    return res;
}

inline int probe_set_field(probe_t * probe, field_t * field)
{
    return probe_set_field_ext(probe, field, 0);
}


int probe_set_metafield(probe_t * probe, field_t * field)
{
    metafield_t * metafield;
    field_t     * f;

    /* TEMP HACK : we only have IPv4 and flow_id, let's encode it into the
     * src_port */
    if (strcmp(field->key, "flow_id") != 0)
        return -1;

    f = field_create_int16("src_port", 24000 + (uint16_t)(field->value.int16));
    return probe_set_field(probe, f);
    
    /* XXX */

    metafield = metafield_search(field->key);
    if (!metafield)
        return -1; // Metafield not found

    /* Does the probe verifies one metafield pattern */

    /* Does the value conflict with a previously set field ? */

    
}

int probe_resize_buffer(probe_t * probe, unsigned int size)
{
    unsigned int       offset, num_layers, i;
    protocol_field_t * pfield;
    /* We can only resize the last layer (payload) */
    /* TODO */

    buffer_resize(probe->buffer, size);

    num_layers = dynarray_get_size(probe->layers);

    offset = 0;

    /* We need to reaffect the different layer pointers, and reassign length */
    for (i = 0; i < num_layers; i++) {
        layer_t *layer;

        layer = dynarray_get_ith_element(probe->layers, i);
        layer_set_buffer(layer, buffer_get_data(probe->buffer) + offset);

        if (layer->protocol) {
            pfield = protocol_get_field(layer->protocol, "length");
            if (pfield) {
                layer_set_field(layer, I16("length", (uint16_t)(size - offset)));
            }

            offset += layer->protocol->header_len; 

        } else {
            /* Otherwise, we are at the payload, which is the last layer */
            layer_set_buffer_size(layer, size - offset);
            layer_set_header_size(layer, 0);
        }
    }

    return 0;
    
}

int probe_set_payload_size(probe_t * probe, unsigned int payload_size)
{
    // TODO factorize with probe_set_min_payload_size
    unsigned int size;
    unsigned int old_buffer_size, old_payload_size;
    layer_t * payload_layer;
    
    /* The payload is the last layer */
    size = dynarray_get_size(probe->layers);
    payload_layer = dynarray_get_ith_element(probe->layers, size - 1);

    old_buffer_size = buffer_get_size(probe->buffer);
    old_payload_size = layer_get_buffer_size(payload_layer);

    if (old_payload_size != payload_size) {
        /* Resize probe buffer */
        probe_resize_buffer(probe, old_buffer_size - old_payload_size + payload_size);

        /* Change the buffer, and fix layers offsets */
        layer_set_buffer_size(payload_layer, payload_size);
    }

    // XXX probe_update_fields(probe);

    return 0;
}

int probe_set_min_payload_size(probe_t * probe, unsigned int payload_size)
{
    unsigned int size;
    unsigned int old_buffer_size, old_payload_size;
    layer_t * payload_layer;
    
    /* The payload is the last layer */
    size = dynarray_get_size(probe->layers);
    payload_layer = dynarray_get_ith_element(probe->layers, size - 1);

    old_buffer_size = buffer_get_size(probe->buffer);
    old_payload_size = layer_get_buffer_size(payload_layer);

    if (old_payload_size < payload_size) {
        /* Resize probe buffer */
        probe_resize_buffer(probe, old_buffer_size - old_payload_size + payload_size);

        /* Change the buffer, and fix layers offsets */
        layer_set_buffer_size(payload_layer, payload_size);
    }

    // XXX probe_update_fields(probe);

    return 0;
}

int probe_set_payload(probe_t *probe, buffer_t * payload)
{
    unsigned int size;
    layer_t * payload_layer;

    probe_set_payload_size(probe, buffer_get_size(payload));
    
    /* The payload is the last layer */
    size = dynarray_get_size(probe->layers);
    payload_layer = dynarray_get_ith_element(probe->layers, size - 1);

    layer_set_payload(payload_layer, payload);

    // XXX probe_update_fields(probe); // done twice probe_set_payload_size

    return 0;
}

int probe_write_payload(probe_t *probe, buffer_t * payload, unsigned int offset)
{
    unsigned int size;
    layer_t * payload_layer;

    /* We need to ensure we have sufficient buffer size  */
    probe_set_min_payload_size(probe, offset + buffer_get_size(payload));
    
    /* The payload is the last layer */
    size = dynarray_get_size(probe->layers);
    payload_layer = dynarray_get_ith_element(probe->layers, size - 1);

    layer_write_payload(payload_layer, payload, offset);

    // XXX probe_update_fields(probe); // done twice probe_set_min_payload_size

    return 0;
}

// Internal use
const field_t * probe_get_metafield(const probe_t * probe, const char * name)
{
    const field_t * field;
    field_t       * ret_field;

    // TODO to generalize to any metafield
    if (strcmp(name, "flow_id") != 0) return NULL;

    // TODO to adapt for IPv6 support 
    field = probe_get_field(probe, "src_port");
    ret_field = IMAX("flow_id", field->value.int16 - 24000);
    return ret_field;
}

// TODO same function starting at a given layer
int probe_set_fields(probe_t *probe, field_t *field1, ...) {
    va_list   args;
    field_t * field;
    int res;

    va_start(args, field1);

    for (field = field1; field; field = va_arg(args, field_t*)) {
        /* Going from the first layer, we set the field to the first layer that
         * possess it */
        res = probe_set_field(probe, field);
        if (res == 0)
            continue;

        /* Metafield ? */
        res = probe_set_metafield(probe, field);
        if (res == 0)
            continue;

        printf("W: could not set field %s\n", field->key);
        // break; // field cannot be set in any subfield
    }

    va_end(args);

    // XXX probe_update_fields(probe);
    
    /* 0 if all fields could be set */
    return res;
}

int probe_set_caller(probe_t * probe, void * caller)
{
    probe->caller = caller;
    return 0;
}

void * probe_get_caller(const probe_t * probe)
{
    return probe->caller;
}

int probe_set_sending_time(probe_t * probe, double time)
{
    probe->sending_time = time;
    return 0;
}

double probe_get_sending_time(const probe_t * probe)
{
    return probe->sending_time;
}

int probe_set_queueing_time(probe_t * probe, double time)
{
    probe->queueing_time = time;
    return 0;
}

double probe_get_queueing_time(const probe_t *probe)
{
    return probe->queueing_time;
}

// Iterator

typedef struct {
    void *data;
    void (*callback)(field_t *field, void *data);
} iter_fields_data_t;

void probe_iter_fields_callback(void *element, void *data) {
    iter_fields_data_t *d = (iter_fields_data_t*)data;
    d->callback((field_t*)element, d->data);
}

void probe_iter_fields(probe_t *probe, void *data, void (*callback)(field_t *, void *))
{
    /*
    iter_fields_data_t tmp = {
        .data = data,
        .callback = callback
    };
    */
    
    // not implemented : need to iter over protocol fields of each layer
}

unsigned int probe_get_num_proto(const probe_t *probe)
{
    return 0; // TODO
}

field_t ** probe_get_fields(const probe_t * probe)
{
    return NULL; // TODO
}

const field_t * probe_get_field_ext(const probe_t * probe, const char * name, unsigned int depth)
{
    size_t          size;
    size_t          i;
    layer_t       * layer;
    const field_t * field;

    
    // We go through the layers until we get the required field
    size = dynarray_get_size(probe->layers);
    for(i = depth; i < size; i++) {
        layer = dynarray_get_ith_element(probe->layers, i);

        if ((field = layer_get_field(layer, name))) return field;
    }
    // Not found, this is maybe a metafield
    return probe_get_metafield(probe, name);
}

const field_t * probe_get_field(const probe_t * probe, const char * name)
{
    return probe_get_field_ext(probe, name, 0);
}

unsigned char * probe_get_payload(const probe_t * probe)
{
    // point into the packet structure
    return NULL; // TODO
}

unsigned int probe_get_payload_size(const probe_t * probe)
{
    return 0; // TODO
}

char * probe_get_protocol_by_index(unsigned int i)
{
    return NULL; // TODO
}


/******************************************************************************
 * probe_reply_t
 ******************************************************************************/

probe_reply_t * probe_reply_create(void)
{
    probe_reply_t * probe_reply;

    probe_reply = malloc(sizeof(probe_reply_t));
    probe_reply->probe = NULL;
    probe_reply->reply = NULL;

    return probe_reply;
}

void probe_reply_free(probe_reply_t *probe_reply)
{
    free(probe_reply);
    probe_reply = NULL;
}

// Accessors

int probe_reply_set_probe(probe_reply_t * probe_reply, probe_t * probe)
{
    probe_reply->probe = probe;
    return 0;
}

probe_t * probe_reply_get_probe(const probe_reply_t * probe_reply)
{
    return probe_reply->probe;
}

int probe_reply_set_reply(probe_reply_t * probe_reply, probe_t * reply)
{
    probe_reply->reply = reply;
    return 0;
}

probe_t * probe_reply_get_reply(const probe_reply_t * probe_reply)
{
    return probe_reply->reply;
}<|MERGE_RESOLUTION|>--- conflicted
+++ resolved
@@ -2,11 +2,8 @@
 #include <stdio.h> // XXX
 #include <stdarg.h>
 #include <string.h>
-<<<<<<< HEAD
 #include <netinet/in.h> // IPPROTO_ICMPV6
-=======
 #include <netinet/ip_icmp.h> // ICMP_DEST_UNREACH, ICMP_TIME_EXCEEDED
->>>>>>> 99d7c23e
 
 #include "buffer.h"
 #include "probe.h"
@@ -166,26 +163,12 @@
         if (field) {
             protocol_id = field->value.int8;
             continue;
-<<<<<<< HEAD
-        } else {
-            protocol_id = 6; /* ICMP6 + IPv6*/
-        } 
-        
-        if (strcmp(layer->protocol->name, "icmp") != 0) {
-            protocol_id = 0; /* payload */
-            printf("break 2");
-            break;
-        } else if (protocol_id != IPPROTO_ICMPV6) { // MARKERIP
-            // printf(" we think this is payload\n");
-            protocol_id = 0; /* payload */
-            printf("break 1");
-            break;
-        } else {
-            /* FIXME: special treatment : Do we have an ICMP header ? */
-=======
-        } else if (strcmp(layer->protocol->name, "icmp") == 0) {
+        }/* else {
+            protocol_id = 6; // ICMP6 + IPv6
+        } */
+
+        if (strcmp(layer->protocol->name, "icmp") == 0) {
             // We are in an ICMP layer
->>>>>>> 99d7c23e
             field = layer_get_field(layer, "type");
 
             if (!field) {
@@ -203,6 +186,11 @@
                 // Set protocol_id to payload
                 protocol_id = 0;
             }
+        } else if (protocol_id != IPPROTO_ICMPV6) { // MARKERIP
+            // printf(" we think this is payload\n");
+            protocol_id = 0; /* payload */
+            printf("break 1");
+            break;
         } else {
             // We are in the payload
             protocol_id = 0;
@@ -210,11 +198,7 @@
         }
     }
 
-<<<<<<< HEAD
-    /* payload */
-=======
     // payload
->>>>>>> 99d7c23e
     if (protocol_id == 0) {
         // XXX some icmp packets do not have payload
         // Happened with type 3 !
