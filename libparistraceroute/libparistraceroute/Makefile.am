--- conflicted
+++ resolved
@@ -45,18 +45,15 @@
 						algorithm.c \
 						algorithms/mda.c \
 						algorithms/traceroute.c \
+						bitfield.c \
+						bitfield.h \
 						buffer.c \
 						dynarray.c \
 						event.c \
 						field.c \
 						layer.c \
 						list.c \
-<<<<<<< HEAD
 						list.h \
-						bitfield.c \
-						bitfield.h \
-=======
->>>>>>> f2ba2d90
 						network.c \
 						packet.c \
 						paristraceroute.c \
