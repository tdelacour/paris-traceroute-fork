--- conflicted
+++ resolved
@@ -93,11 +93,8 @@
 						algorithms/mda/data.c \
 						algorithms/mda/flow.c \
 						algorithms/mda/interface.c \
-<<<<<<< HEAD
                         algorithms/mda/ttl_flow.c \
-=======
                         algorithms/ping.c \
->>>>>>> 559aba9c
 						algorithms/traceroute.c \
 						bitfield.c \
 						bits.c \
