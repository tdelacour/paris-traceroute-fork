--- conflicted
+++ resolved
@@ -24,15 +24,12 @@
                         $(libparistraceroute_a_HEADERS) \
 						algorithm.c \
 						algorithm.h \
-<<<<<<< HEAD
-						buffer.c \
-						buffer.h \
-=======
 						algorithms/mda.c \
 						algorithms/mda.h \
 						algorithms/traceroute.c \
 						algorithms/traceroute.h \
->>>>>>> 85f341fc
+						buffer.c \
+						buffer.h \
 						config.h \
 						dynarray.c \
 						dynarray.h \
