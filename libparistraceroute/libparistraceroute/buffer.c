--- conflicted
+++ resolved
@@ -38,10 +38,6 @@
 {
     if (buffer) {
         if (buffer->data) {
-<<<<<<< HEAD
-           // printf("buffer = %x: free buffer->data = %x\n", buffer, buffer->data);
-=======
->>>>>>> 1b2fbedb
             free(buffer->data);
         }
         free(buffer);
