#include <stdlib.h>
#include <stdio.h>
#include <string.h>
#include <arpa/inet.h>

#include "field.h"
#include "generator.h"

field_t * field_create(fieldtype_t type, const char * key, const void * value) { 
    field_t * field;

    if (!(field = malloc(sizeof(field_t)))) goto ERR_MALLOC;
    if (!(field->key = strdup(key)))        goto ERR_STRDUP;
    field->type = type;

    if (type == TYPE_STRING) {
        if (!(field->value.string = strdup((const char *) value))) goto ERR_STRDUP2;
    } else {
        // Copy size bytes in value in the union.
        memcpy(&field->value, value, field_get_type_size(type));
    }
    return field;

ERR_STRDUP2:
    free(field->key);
ERR_STRDUP:
    free(field);
ERR_MALLOC:
    return NULL;
}

field_t * field_create_uint4(const char * key, uint8_t value) {
    return field_create(TYPE_UINT4, key, &value);
}

field_t * field_create_uint8(const char * key, uint8_t value) {
    return field_create(TYPE_UINT8, key, &value);
}

field_t * field_create_uint16(const char * key, uint16_t value) {
    return field_create(TYPE_UINT16, key, &value);
}

field_t * field_create_uint32(const char * key, uint32_t value) {
    return field_create(TYPE_UINT32, key, &value);
}

field_t * field_create_uint64(const char * key, uint64_t value) {
    return field_create(TYPE_UINT64, key, &value);
}

<<<<<<< HEAD
field_t * field_create_double(const char * key, double value)
{
    field_t * field = malloc(sizeof(field_t));

    if (field) {
        field->key = strdup(key);
        field->value.dbl = value;
        field->type = TYPE_DOUBLE;
    }
    return field;
}


field_t * field_create_string(const char * key, const char * value)
{
    field_t * field = malloc(sizeof(field_t));
=======
field_t * field_create_uint128(const char * key, uint128_t value) {
    return field_create(TYPE_UINT128, key, &value);
}
>>>>>>> 0fc3990b

field_t * field_create_uintmax(const char * key, uintmax_t value) {
    return field_create(TYPE_UINTMAX, key, &value);
}

<<<<<<< HEAD
field_t * field_create_generator(const char * key, struct generator_s * value)
{
    field_t * field = malloc(sizeof(field_t));

    if (field) {
        field->key = strdup(key);
        field->value.generator = generator_dup(value);
        field->type = TYPE_GENERATOR;
    }
    return field;
}


field_t * field_create(fieldtype_t type, const char * key, const void * value)
{
    switch (type) {
        case TYPE_INT8:
            return field_create_int8(key, *(const uint8_t *) value);
        case TYPE_INT16:
            return field_create_int16(key, *(const uint16_t *) value);
        case TYPE_INT32:
            return field_create_int32(key, *(const uint32_t *) value);
        case TYPE_INT64:
            return field_create_int64(key, *(const uint64_t *) value);
        case TYPE_INT128:
            return field_create_int128(key, *(const uint128_t *) value);
        case TYPE_INTMAX:
            return field_create_intmax(key, *(const uintmax_t *) value);
        case TYPE_DOUBLE:
            return field_create_double(key, *(const double *) value);
        case TYPE_STRING:
            return field_create_string(key, (const char *) value);
        case TYPE_GENERATOR:
            return field_create_generator(key, (struct generator_s *) value);
        case TYPE_INT4:
        default:
            break;
    }
    return NULL;
}

field_t * field_dup(const field_t * field) {
    const char * key_dup;

    if (!(key_dup = strdup(field->key))) goto ERR_STRDUP;
    return field_create(field->type, key_dup, &field->value);

ERR_STRDUP:
    return NULL;
=======
field_t * field_create_string(const char * key, const char * value) {
    return field_create(TYPE_STRING, key, value);
>>>>>>> 0fc3990b
}

field_t * field_create_from_network(fieldtype_t type, const char * key, void * value)
{
    switch (type) {
<<<<<<< HEAD
        case TYPE_INT4:
            return field_create_int4(key, *(uint8_t *) value);
        case TYPE_INT8:
            return field_create_int8(key, *(uint8_t *) value);
        case TYPE_INT16:
            return field_create_int16(key, ntohs(*(uint16_t *) value));
        case TYPE_INT32:
            return field_create_int32(key, ntohl(*(uint32_t *) value));
        case TYPE_INT64:
            return field_create_int64(key, ntohl(*(uint64_t *) value));
        case TYPE_INT128:
            // return field_create_int128(key, ntohl(*(uint128_t *) value));
=======
        case TYPE_UINT4:
            return field_create_uint4(key, *(uint8_t *) value); 
        case TYPE_UINT8:
            return field_create_uint8(key, *(uint8_t *) value);
        case TYPE_UINT16:
            return field_create_uint16(key, ntohs(*(uint16_t *) value));
        case TYPE_UINT32:
            return field_create_uint32(key, ntohl(*(uint32_t *) value));
        case TYPE_UINT64:
        case TYPE_UINT128:
        case TYPE_UINTMAX:
>>>>>>> 0fc3990b
            perror("field_create_from_network: Not yet implemented");
            return NULL;
        case TYPE_STRING:
            return field_create_string(key, (const char *) value);
        default:
            break;
    }
    return NULL;
}

bool field_set_value(field_t * field, void * value)
{
    bool ret = false;

    if (field && value) {
        memcpy(&field->value, value, field_get_size(field));
        ret = true;
    }
    return ret;
}

void field_free(field_t * field)
{
    if (field) {
        if (field->key) free(field->key);
        if (field->type == TYPE_STRING) free(field->value.string); 
        free(field);
    }
}

// Accessors

size_t field_get_size(const field_t * field) {
    return field_get_type_size(field->type);
}

size_t field_get_type_size(fieldtype_t type) {
    switch (type) {
        case TYPE_UINT4:
            return sizeof(uint8_t);
        case TYPE_UINT8:
            return sizeof(uint8_t);
        case TYPE_UINT16:
            return sizeof(uint16_t);
        case TYPE_UINT32:
            return sizeof(uint32_t);
        case TYPE_UINT64:
            return sizeof(uint64_t);
        case TYPE_UINT128:
            return sizeof(uint128_t);
        case TYPE_UINTMAX:
            return sizeof(uintmax_t);
<<<<<<< HEAD
        case TYPE_DOUBLE:
            return sizeof(double);
        case TYPE_INT4:
=======
>>>>>>> 0fc3990b
        case TYPE_STRING:
            return sizeof(char *);
        default:
            fprintf(stderr, "field_get_type_size: type not supported %d\n", type);
            break;
    }
    return 0;
}

<<<<<<< HEAD
const char * field_get_key(field_t * field) {
    return field->key;
}
// Comparison
/*
int field_compare(const field_t * field1, const field_t * field2)
{
    int ret;

    if (field1->type != field2->type) {
        printf("field_compare: field are not of the same type");
        return -2;
    }

    switch (field1->type) {
        case TYPE_INT4:
            ret = field1->value.int4 - field2->value.int4;
            break;
        case TYPE_INT8:
            ret = field1->value.int8 - field2->value.int8;
            break;
        case TYPE_INT16:
            ret = field1->value.int16 - field2->value.int16;
            break;
        case TYPE_INT32:
            ret = field1->value.int32 - field2->value.int32;
            break;
        case TYPE_INT64:
            ret = field1->value.int64 - field2->value.int64;
            break;
        case TYPE_INT128:
            perror("field_compare: Not yet implemented\n");
            //ret = field1->value.int128 - field2->value.int128;
            break;
        case TYPE_DOUBLE:
            ret = field1->value.dbl - field2->value.dbl;
            break;
        case TYPE_INTMAX:
            ret = field1->value.intmax - field2->value.intmax;
            break;
        case TYPE_STRING:
            ret = strcmp(field1->value.string, field2->value.string);
            break;
        default:
            return -3; // Unknown comparison
    }
    if (ret) return ret > 0 ? 1 : -1;
    return 0;
}
*/
=======
>>>>>>> 0fc3990b
// Dump

bool field_match(const field_t * field1, const field_t * field2) {
    return field1 && field2 && field1->type == field2->type && strcmp(field1->key, field2->key) == 0;
}

void field_dump(const field_t * field)
{
    switch (field->type) {
        case TYPE_UINT4:
            printf("%-10hhu (0x%1x)", field->value.int4, field->value.int4);
            break;
        case TYPE_UINT8:
            printf("%-10hhu (0x%02x)", field->value.int8, field->value.int8);
            break;
        case TYPE_UINT16:
            printf("%-10hu (0x%04x)", field->value.int16, field->value.int16);
            break;
        case TYPE_UINT32:
            printf("%-10u (0x%08x)", field->value.int32, field->value.int32);
            break;
        case TYPE_UINT64:
            printf("%lu", field->value.int64);
            break;
        case TYPE_UINT128:
            perror("Not yet implemented");
            //printf("%llu", field->value.int128); //TODO does printf work this way for 128 bit ints?
            break;
<<<<<<< HEAD
        case TYPE_DOUBLE:
            printf("%lf", field->value.dbl);
            break;
        case TYPE_INTMAX:
=======
        case TYPE_UINTMAX:
>>>>>>> 0fc3990b
            printf("%ju", field->value.intmax);
            break;
        case TYPE_STRING:
            printf("%s", field->value.string);
            break;
        default:
            break;
    }
}
<|MERGE_RESOLUTION|>--- conflicted
+++ resolved
@@ -6,22 +6,29 @@
 #include "field.h"
 #include "generator.h"
 
-field_t * field_create(fieldtype_t type, const char * key, const void * value) { 
+field_t * field_create(fieldtype_t type, const char * key, const void * value) {
     field_t * field;
 
     if (!(field = malloc(sizeof(field_t)))) goto ERR_MALLOC;
     if (!(field->key = strdup(key)))        goto ERR_STRDUP;
     field->type = type;
 
-    if (type == TYPE_STRING) {
-        if (!(field->value.string = strdup((const char *) value))) goto ERR_STRDUP2;
-    } else {
-        // Copy size bytes in value in the union.
-        memcpy(&field->value, value, field_get_type_size(type));
-    }
+    switch(type) {
+        case TYPE_STRING:
+            if (!(field->value.string = strdup((const char *) value))) goto ERR_DUP_VALUE;
+            break;
+        case TYPE_GENERATOR:
+            if (!(field->value.generator = generator_dup((const generator_t *) value))) goto ERR_DUP_VALUE;
+            break;
+        default:
+            // Copy size bytes in value in the union.
+            memcpy(&field->value, value, field_get_type_size(type));
+            break;
+    }
+
     return field;
 
-ERR_STRDUP2:
+ERR_DUP_VALUE:
     free(field->key);
 ERR_STRDUP:
     free(field);
@@ -49,108 +56,53 @@
     return field_create(TYPE_UINT64, key, &value);
 }
 
-<<<<<<< HEAD
 field_t * field_create_double(const char * key, double value)
 {
-    field_t * field = malloc(sizeof(field_t));
-
-    if (field) {
-        field->key = strdup(key);
-        field->value.dbl = value;
-        field->type = TYPE_DOUBLE;
-    }
-    return field;
-}
-
-
-field_t * field_create_string(const char * key, const char * value)
-{
-    field_t * field = malloc(sizeof(field_t));
-=======
+    return field_create(TYPE_DOUBLE, key, &value);
+}
+
 field_t * field_create_uint128(const char * key, uint128_t value) {
     return field_create(TYPE_UINT128, key, &value);
 }
->>>>>>> 0fc3990b
 
 field_t * field_create_uintmax(const char * key, uintmax_t value) {
     return field_create(TYPE_UINTMAX, key, &value);
 }
 
-<<<<<<< HEAD
+field_t * field_create_string(const char * key, const char * value) {
+    return field_create(TYPE_STRING, key, value);
+}
+
 field_t * field_create_generator(const char * key, struct generator_s * value)
 {
-    field_t * field = malloc(sizeof(field_t));
-
-    if (field) {
-        field->key = strdup(key);
-        field->value.generator = generator_dup(value);
-        field->type = TYPE_GENERATOR;
-    }
-    return field;
-}
-
-
-field_t * field_create(fieldtype_t type, const char * key, const void * value)
-{
-    switch (type) {
-        case TYPE_INT8:
-            return field_create_int8(key, *(const uint8_t *) value);
-        case TYPE_INT16:
-            return field_create_int16(key, *(const uint16_t *) value);
-        case TYPE_INT32:
-            return field_create_int32(key, *(const uint32_t *) value);
-        case TYPE_INT64:
-            return field_create_int64(key, *(const uint64_t *) value);
-        case TYPE_INT128:
-            return field_create_int128(key, *(const uint128_t *) value);
-        case TYPE_INTMAX:
-            return field_create_intmax(key, *(const uintmax_t *) value);
-        case TYPE_DOUBLE:
-            return field_create_double(key, *(const double *) value);
-        case TYPE_STRING:
-            return field_create_string(key, (const char *) value);
-        case TYPE_GENERATOR:
-            return field_create_generator(key, (struct generator_s *) value);
-        case TYPE_INT4:
-        default:
-            break;
-    }
-    return NULL;
+    return field_create(TYPE_GENERATOR, key, value);
 }
 
 field_t * field_dup(const field_t * field) {
     const char * key_dup;
+    void * data;
 
     if (!(key_dup = strdup(field->key))) goto ERR_STRDUP;
-    return field_create(field->type, key_dup, &field->value);
+    switch (field->type) {
+        case TYPE_STRING:
+        case TYPE_GENERATOR:
+            data = field->value.value;
+            break;
+        default:
+            data = &(field->value);
+            break;
+    }
+    return field_create(field->type, key_dup, data);
 
 ERR_STRDUP:
     return NULL;
-=======
-field_t * field_create_string(const char * key, const char * value) {
-    return field_create(TYPE_STRING, key, value);
->>>>>>> 0fc3990b
 }
 
 field_t * field_create_from_network(fieldtype_t type, const char * key, void * value)
 {
     switch (type) {
-<<<<<<< HEAD
-        case TYPE_INT4:
-            return field_create_int4(key, *(uint8_t *) value);
-        case TYPE_INT8:
-            return field_create_int8(key, *(uint8_t *) value);
-        case TYPE_INT16:
-            return field_create_int16(key, ntohs(*(uint16_t *) value));
-        case TYPE_INT32:
-            return field_create_int32(key, ntohl(*(uint32_t *) value));
-        case TYPE_INT64:
-            return field_create_int64(key, ntohl(*(uint64_t *) value));
-        case TYPE_INT128:
-            // return field_create_int128(key, ntohl(*(uint128_t *) value));
-=======
         case TYPE_UINT4:
-            return field_create_uint4(key, *(uint8_t *) value); 
+            return field_create_uint4(key, *(uint8_t *) value);
         case TYPE_UINT8:
             return field_create_uint8(key, *(uint8_t *) value);
         case TYPE_UINT16:
@@ -160,7 +112,6 @@
         case TYPE_UINT64:
         case TYPE_UINT128:
         case TYPE_UINTMAX:
->>>>>>> 0fc3990b
             perror("field_create_from_network: Not yet implemented");
             return NULL;
         case TYPE_STRING:
@@ -186,7 +137,8 @@
 {
     if (field) {
         if (field->key) free(field->key);
-        if (field->type == TYPE_STRING) free(field->value.string); 
+        if (field->type == TYPE_STRING) free(field->value.string);
+        if (field->type == TYPE_GENERATOR) generator_free(field->value.generator);
         free(field);
     }
 }
@@ -213,12 +165,10 @@
             return sizeof(uint128_t);
         case TYPE_UINTMAX:
             return sizeof(uintmax_t);
-<<<<<<< HEAD
         case TYPE_DOUBLE:
             return sizeof(double);
-        case TYPE_INT4:
-=======
->>>>>>> 0fc3990b
+        case TYPE_GENERATOR:
+            return sizeof(struct generator_s);
         case TYPE_STRING:
             return sizeof(char *);
         default:
@@ -228,59 +178,10 @@
     return 0;
 }
 
-<<<<<<< HEAD
 const char * field_get_key(field_t * field) {
     return field->key;
 }
-// Comparison
-/*
-int field_compare(const field_t * field1, const field_t * field2)
-{
-    int ret;
-
-    if (field1->type != field2->type) {
-        printf("field_compare: field are not of the same type");
-        return -2;
-    }
-
-    switch (field1->type) {
-        case TYPE_INT4:
-            ret = field1->value.int4 - field2->value.int4;
-            break;
-        case TYPE_INT8:
-            ret = field1->value.int8 - field2->value.int8;
-            break;
-        case TYPE_INT16:
-            ret = field1->value.int16 - field2->value.int16;
-            break;
-        case TYPE_INT32:
-            ret = field1->value.int32 - field2->value.int32;
-            break;
-        case TYPE_INT64:
-            ret = field1->value.int64 - field2->value.int64;
-            break;
-        case TYPE_INT128:
-            perror("field_compare: Not yet implemented\n");
-            //ret = field1->value.int128 - field2->value.int128;
-            break;
-        case TYPE_DOUBLE:
-            ret = field1->value.dbl - field2->value.dbl;
-            break;
-        case TYPE_INTMAX:
-            ret = field1->value.intmax - field2->value.intmax;
-            break;
-        case TYPE_STRING:
-            ret = strcmp(field1->value.string, field2->value.string);
-            break;
-        default:
-            return -3; // Unknown comparison
-    }
-    if (ret) return ret > 0 ? 1 : -1;
-    return 0;
-}
-*/
-=======
->>>>>>> 0fc3990b
+
 // Dump
 
 bool field_match(const field_t * field1, const field_t * field2) {
@@ -309,20 +210,19 @@
             perror("Not yet implemented");
             //printf("%llu", field->value.int128); //TODO does printf work this way for 128 bit ints?
             break;
-<<<<<<< HEAD
         case TYPE_DOUBLE:
             printf("%lf", field->value.dbl);
             break;
-        case TYPE_INTMAX:
-=======
         case TYPE_UINTMAX:
->>>>>>> 0fc3990b
             printf("%ju", field->value.intmax);
             break;
         case TYPE_STRING:
             printf("%s", field->value.string);
             break;
-        default:
-            break;
-    }
-}
+        case TYPE_GENERATOR :
+            generator_dump(field->value.generator);
+            break;
+        default:
+            break;
+    }
+}
