#ifndef FIELD_H
#define FIELD_H

/**
 * \file field.h
 * \brief Header for header fields
 */

#include <stdint.h>

/**
 * \enum fieldtype_t
 * \brief Enumeration of the possible data types for a header field
 */
typedef enum {
	/** 4 bit integer */
    TYPE_INT4,
	/** 8 bit integer */
    TYPE_INT8,
	/** 16 bit integer */
    TYPE_INT16,
	/** 32 bit integer */
    TYPE_INT32,
	/** String */
    TYPE_STRING
} fieldtype_t;

/**
 * \struct field_t
 * \brief Structure describing a header field
 */
typedef struct {
	/** Pointer to a unique identifier key */
    char *key;
	/** Union of all field data */
    union {
		/** Pointer to raw data */
        void       * value;
		/** Value of data as a 4 bit integer */
        unsigned int int4_value:4; 
		/** Value of data as an 8 bit integer */
        uint8_t      int8_value;
		/** Value of data as a 16 bit integer */
        uint16_t     int16_value;
		/** Value of data as a 32 bit integer */
        uint32_t     int32_value;
		/** Pointer to string data */
        char       * string_value;
    };
    fieldtype_t type;
} field_t;

<<<<<<< HEAD
field_t * field_create_int8  (char * key, uint8_t  value);
field_t * field_create_int16 (char * key, uint16_t value);
field_t * field_create_int32 (char * key, uint32_t value);
field_t * field_create_string(char * key, char   * value);
=======
/**
 * \brief Create a field structure to hold an 8 bit integer value
 * \param key Pointer to a unique header identifier
 * \param value Value to store in the field
 * \return Structure containing the newly created field
 */
field_t * field_create_int8  (char *key, uint8_t  value);
/**
 * \brief Create a field structure to hold a 16 bit integer value
 * \param key Pointer to a unique header identifier
 * \param value Value to store in the field
 * \return Structure containing the newly created field
 */
field_t * field_create_int16 (char *key, uint16_t value);
/**
 * \brief Create a field structure to hold a 32 bit integer value
 * \param key Pointer to a unique header identifier
 * \param value Value to store in the field
 * \return Structure containing the newly created field
 */
field_t * field_create_int32 (char *key, uint32_t value);
/**
 * \brief Create a field structure to hold a string
 * \param key Pointer to a unique header identifier
 * \param value Value to store in the field
 * \return Structure containing the newly created field
 */
field_t * field_create_string(char *key, char * value);
>>>>>>> c0587877

/**
 * \brief Delete a field structure
 * \param field Pointer to the field structure to delete
 */
void      field_free(field_t *field);

<<<<<<< HEAD
#define I4(x, y) field_create_int4  (x, y)
#define I8(x, y) field_create_int8  (x, y)
#define I16(x, y) field_create_int16 (x, y)
#define I32(x, y) field_create_int32 (x, y)
=======
/**
 * \brief Macro shorthand for field_create_int8
 * \param x Pointer to a char* key to identify the field
 * \param y Value to store in the field
 * \return Structure containing the newly created field
 */
#define I8(x, y)  field_create_int8(x, y)
/**
 * \brief Macro shorthand for field_create_int16
 * \param x Pointer to a char* key to identify the field
 * \param y Value to store in the field
 * \return Structure containing the newly created field
 */
#define I16(x, y) field_create_int16(x, y)
/**
 * \brief Macro shorthand for field_create_int32
 * \param x Pointer to a char* key to identify the field
 * \param y Value to store in the field
 * \return Structure containing the newly created field
 */
#define I32(x, y) field_create_int32(x, y)
/**
 * \brief Macro shorthand for field_create_string
 * \param x Pointer to a char* key to identify the field
 * \param y String to store in the field
 * \return Structure containing the newly created field
 */
>>>>>>> c0587877
#define STR(x, y) field_create_string(x, y)

#endif<|MERGE_RESOLUTION|>--- conflicted
+++ resolved
@@ -50,12 +50,6 @@
     fieldtype_t type;
 } field_t;
 
-<<<<<<< HEAD
-field_t * field_create_int8  (char * key, uint8_t  value);
-field_t * field_create_int16 (char * key, uint16_t value);
-field_t * field_create_int32 (char * key, uint32_t value);
-field_t * field_create_string(char * key, char   * value);
-=======
 /**
  * \brief Create a field structure to hold an 8 bit integer value
  * \param key Pointer to a unique header identifier
@@ -84,7 +78,6 @@
  * \return Structure containing the newly created field
  */
 field_t * field_create_string(char *key, char * value);
->>>>>>> c0587877
 
 /**
  * \brief Delete a field structure
@@ -92,12 +85,6 @@
  */
 void      field_free(field_t *field);
 
-<<<<<<< HEAD
-#define I4(x, y) field_create_int4  (x, y)
-#define I8(x, y) field_create_int8  (x, y)
-#define I16(x, y) field_create_int16 (x, y)
-#define I32(x, y) field_create_int32 (x, y)
-=======
 /**
  * \brief Macro shorthand for field_create_int8
  * \param x Pointer to a char* key to identify the field
@@ -125,7 +112,6 @@
  * \param y String to store in the field
  * \return Structure containing the newly created field
  */
->>>>>>> c0587877
 #define STR(x, y) field_create_string(x, y)
 
 #endif