#include <stdlib.h>      // malloc ...
#include <string.h>      // memset
#include <stdio.h>       // fprintf
#include <time.h>        // time_t
#include <unistd.h>      // close
#include <sys/timerfd.h> // timerfd_create, timerfd_settime
#include <arpa/inet.h>   // htons
#include <limits.h>      // INT_MAX

#include "network.h"
#include "common.h"
#include "packet.h"
#include "queue.h"
#include "probe.h"       // probe_extract
#include "algorithm.h"   // pt_algorithm_throw

// TODO static variable as timeout. Control extra_delay and timeout values consistency
#define EXTRA_DELAY 0.01 // this extra delay provokes a probe timeout event if a probe will expires in less than EXTRA_DELAY seconds. Must be less than network->timeout.

// Network options
const double wait[3] = {5, 0, INT_MAX};

static struct opt_spec network_cl_options[] = {
    // action              short long      metavar     help    variable
    {opt_store_double_lim, "w",  "--wait", "waittime", HELP_w, wait},
};

/**
 * \brief return the commandline options related to network
 * \return a pointer to an opt_spec structure
 */

struct opt_spec * network_get_cl_options() {
    return network_cl_options;
}

/**
 * \brief Extract the probe ID (tag) from a probe
 * \param probe The queried probe
 * \param ptag_probe Address of an uint16_t in which we will write the tag
 * \return true iif successful
 */

static inline bool probe_extract_tag(const probe_t * probe, uint16_t * ptag_probe) {
    return probe_extract_ext(probe, "checksum", 1, ptag_probe);
}

/**
 * \brief Extract the probe ID (tag) from a reply
 * \param reply The queried reply
 * \param ptag_reply Address of the uint16_t in which the tag is written
 * \return true iif successful
 */

static inline bool reply_extract_tag(const probe_t * reply, uint16_t * ptag_reply) {
    return probe_extract_ext(reply, "checksum", 3, ptag_reply);
}

static void probe_should_be(const probe_t * probe) {
    probe_t    * probe_should_be;
    layer_t          * layer1,
                     * layer2;
    const protocol_t * protocol;
    uint16_t           length1, length2, checksum1, checksum2;
    size_t             i, num_layers = probe_get_num_layers(probe);

    printf("probe should be: ==============================\n");
    if ((probe_should_be = probe_dup(probe))) {
        probe_update_fields(probe_should_be);
        for (i = 0; i < num_layers; ++i) {
            // protocol_field_get
            layer1 = probe_get_layer(probe, i);
            layer2 = probe_get_layer(probe_should_be, i);
            protocol = layer1->protocol;
            if (protocol) {
                if (layer_extract(layer1, "length", &length1)
                &&  layer_extract(layer2, "length", &length2)) {
                    printf("> layer %s: length = %04x (should be %04x)\n", protocol->name, length1, length2);
                }

                if (layer_extract(layer1, "checksum", &checksum1)
                &&  layer_extract(layer2, "checksum", &checksum2)) {
                    printf("> layer %s: checksum = %04x (should be %04x)\n", protocol->name, checksum1, checksum2);
                }
            }
        }
        probe_free(probe_should_be);
    }
}

/**
 * \brief Set the probe ID (tag) from a probe
 * \param probe The probe we want to update
 * \param tag_probe The tag we're assigning to the probe
 * \return true iif successful
 */

static bool probe_set_tag(probe_t * probe, uint16_t tag_probe) {
    bool      ret = false;
    field_t * field;

    if ((field = I16("checksum", tag_probe))) {
        ret = probe_set_field_ext(probe, 1, field);
        field_free(field);
    }

    return ret;
}

/**
 * \brief Handler called by the sniffer to allow the network layer
 *    to process sniffed packets.
 * \param network The network layer
 * \param packet The sniffed packet
 */

static bool network_sniffer_callback(packet_t * packet, void * recvq) {
    return queue_push_element((queue_t *) recvq, packet);
}

/**
 * \brief Retrieve a tag (probe ID) not yet used.
 * \return An available tag
 */

static uint16_t network_get_available_tag(network_t * network) {
    return ++network->last_tag;
}

/**
 * \brief Dump tags of every flying probes
 * \param network The queried network layer
 */

static void network_flying_probes_dump(network_t * network) {
    size_t     i, num_flying_probes = dynarray_get_size(network->probes);
    uint16_t   tag_probe;
    probe_t  * probe;

    printf("\n%lu flying probe(s) :\n", num_flying_probes);
    for (i = 0; i < num_flying_probes; i++) {
        probe = dynarray_get_ith_element(network->probes, i);
        probe_extract_tag(probe, &tag_probe) ?
            printf(" 0x%x", tag_probe):
            printf(" (invalid tag)");
        printf("\n");
    }
}

/**
 * \brief Get the oldest probe in network
 * \param network Pointer to network instance
 * \return A pointer to oldest probe if any, NULL otherwise
 */

static probe_t * network_get_oldest_probe(const network_t * network) {
    return dynarray_get_ith_element(network->probes, 0);
}

/**
 * \brief Compute when a probe expires
 * \param network The network layer
 * \param probe A probe instance. Its sending time must be set.
 * \return The timeout of the probe. This value may be negative. If so,
 *    it means that this probe has already expired and a PROBE_TIMEOUT
 *    should be raised.
 */

static double network_get_probe_timeout(const network_t * network, const probe_t * probe) {
    return network_get_timeout(network) - (get_timestamp() - probe_get_sending_time(probe));
}

<<<<<<< HEAD
void itimerspec_set_delay(struct itimerspec * timer, double delay) {
=======
/**
 * \brief Update a itimerspec instance according to a delay
 * \param itimerspec The itimerspec instance we want to update
 * \param delay A delay in seconds
 */

static void itimerspec_set_delay(struct itimerspec * timer, double delay) {
>>>>>>> dd4a862f
    time_t delay_sec;

    delay_sec = (time_t) delay;

    timer->it_value.tv_sec     = delay_sec;
    timer->it_value.tv_nsec    = 1000000 * (delay - delay_sec);
    timer->it_interval.tv_sec  = 0;
    timer->it_interval.tv_nsec = 0;
}

<<<<<<< HEAD
 bool update_timer(int timerfd, double delay) {
    struct itimerspec    delay_timer;

    memset(&delay_timer, 0, sizeof(struct itimerspec));
    if (delay < 0) goto ERR_INVALID_DELAY;
=======
static bool update_timer(int timerfd, double delay) {
    struct itimerspec  * delay_timer;
    bool ret = false;

    if (!(delay_timer = calloc(1, sizeof(struct itimerspec)))) goto ERR_CALLOC;
    if (delay < 0) goto ERR_INVALID_TIMEOUT;
>>>>>>> dd4a862f

    // Prepare the itimerspec structure
    itimerspec_set_delay(&delay_timer, delay);

    // Update the timer
    return (timerfd_settime(timerfd, 0, &delay_timer, NULL) != -1);

ERR_INVALID_DELAY:
    fprintf(stderr, "update_timer: invalid delay (delay = %lf)\n", delay);
    return false;
}

/**
 * \brief Update network->timerfd file descriptor to make it activated
 *   if a timeout occurs for oldest probe.
 * \param network The updated network layer.
 * \return true iif successful
 */

static bool network_update_next_timeout(network_t * network)
{
    probe_t * probe;
    double    next_timeout;

    if ((probe = network_get_oldest_probe(network))) {
        next_timeout = network_get_probe_timeout(network, probe);
    } else {
        // The timer will be disarmed since there is no more flying probes
        next_timeout = 0;
    }
    return update_timer(network->timerfd, next_timeout);
}

/**
 * \brief Matches a reply with a probe.
 * \param network The queried network layer
 * \param reply The probe_t instance related to a sniffed packet
 * \returns The corresponding probe_t instance which has provoked
 *   this reply.
 */

static probe_t * network_get_matching_probe(network_t * network, const probe_t * reply)
{
    // Suppose we perform a traceroute measurement thanks to IPv4/UDP packet
    // We encode in the IPv4 checksum the ID of the probe.
    // Then, we should sniff an IPv4/ICMP/IPv4/UDP packet.
    // The ICMP message carries the begining of our probe packet, so we can
    // retrieve the checksum (= our probe ID) of the second IP layer, which
    // corresponds to the 3rd checksum field of our probe.

    uint16_t   tag_probe, tag_reply;
    probe_t  * probe;
    size_t     i, num_flying_probes;

    // Fetch the tag from the reply. Its the 3rd checksum field.
    if(!(reply_extract_tag(reply, &tag_reply))) {
        // This is not an IP/ICMP/IP/* reply :(
        fprintf(stderr, "Can't retrieve tag from reply\n");
        return NULL;
    }

    num_flying_probes = dynarray_get_size(network->probes);
    for (i = 0; i < num_flying_probes; i++) {
        probe = dynarray_get_ith_element(network->probes, i);

        // Reply / probe comparison. In our probe packet, the probe ID
        // is stored in the checksum of the (first) IP layer.
        if (probe_extract_tag(probe, &tag_probe)) {
            if (tag_reply == tag_probe) break;
        }
    }

    // No match found if we reached the end of the array
    if (i == num_flying_probes) {
        fprintf(stderr, "network_get_matching_probe: This reply has been discarded: tag = 0x%x.\n", tag_reply);
        probe_dump(reply);
       // network_flying_probes_dump(network);
        return NULL;
    }

    // We delete the corresponding probe

    // TODO: ... but it should be kept, for archive purposes, and to match for duplicates...
    // But we cannot reenable it until we set the probe ID into the
    // checksum, since probes with same flow_id and different TTL have the
    // same checksum

    dynarray_del_ith_element(network->probes, i, NULL);

    // The matching probe is the oldest one, update the timer
    // according to the next probe timeout.
    if (i == 0) {
        if (!(network_update_next_timeout(network))) {
            fprintf(stderr, "Error while updating timeout\n");
        }
    }

    return probe;
}


network_t * network_create(void)
{
    network_t * network;

    if (!(network = malloc(sizeof(network_t))))          goto ERR_NETWORK;
    if (!(network->socketpool   = socketpool_create()))  goto ERR_SOCKETPOOL;
    if (!(network->sendq        = queue_create()))       goto ERR_SENDQ;
    if (!(network->recvq        = queue_create()))       goto ERR_RECVQ;

    if ((network->timerfd = timerfd_create(CLOCK_REALTIME, 0)) == -1) {
        goto ERR_TIMERFD;
    }

    if ((network->scheduled_timerfd = timerfd_create(CLOCK_REALTIME, 0)) == -1) {
        goto ERR_GROUP_TIMERFD;
    }
    if (!(network->group_probes = probe_group_create(network->scheduled_timerfd))) {
        goto ERR_GROUP;
    }
    if (!(network->sniffer = sniffer_create(network->recvq, network_sniffer_callback))) {
        goto ERR_SNIFFER;
    }

    if (!(network->probes = dynarray_create())) goto ERR_PROBES;

    network->last_tag = 0;
    network->timeout = NETWORK_DEFAULT_TIMEOUT;
    return network;

ERR_PROBES:
    sniffer_free(network->sniffer);
ERR_SNIFFER:
    probe_group_free(network->group_probes);
ERR_GROUP :
    close(network->scheduled_timerfd);
ERR_GROUP_TIMERFD :
    close(network->timerfd);
ERR_TIMERFD:
    queue_free(network->recvq, (ELEMENT_FREE) packet_free);
ERR_RECVQ:
    queue_free(network->sendq, (ELEMENT_FREE) probe_free);
ERR_SENDQ:
    socketpool_free(network->socketpool);
ERR_SOCKETPOOL:
    free(network);
ERR_NETWORK:
    return NULL;
}

void network_free(network_t * network)
{
    if (network) {
        dynarray_free(network->probes, (ELEMENT_FREE) probe_free);
        close(network->timerfd);
        sniffer_free(network->sniffer);
        queue_free(network->sendq, (ELEMENT_FREE) probe_free);
        queue_free(network->recvq, (ELEMENT_FREE) probe_free);
        socketpool_free(network->socketpool);
        probe_group_free(network->group_probes);
        free(network);
    }
}

void network_set_timeout(network_t * network, double new_timeout) {
    network->timeout = new_timeout;
}

double network_get_timeout(const network_t * network) {
    return network->timeout;
}

inline int network_get_sendq_fd(network_t * network) {
    return queue_get_fd(network->sendq);
}

inline int network_get_recvq_fd(network_t * network) {
    return queue_get_fd(network->recvq);
}

inline int network_get_icmpv4_sockfd(network_t * network) {
    return sniffer_get_icmpv4_sockfd(network->sniffer);
}

inline int network_get_icmpv6_sockfd(network_t * network) {
    return sniffer_get_icmpv6_sockfd(network->sniffer);
}

inline int network_get_timerfd(network_t * network) {
    return network->timerfd;
}

inline int network_get_group_timerfd(network_t * network) {
    return network->scheduled_timerfd;
}

probe_group_t * network_get_group_probes(network_t * network) {
    return network->group_probes;
}


/* TODO we need a function to return the set of fd used by the network */

bool network_tag_probe(network_t * network, probe_t * probe)
{
    uint16_t   tag, checksum;
    buffer_t * payload;
    size_t     payload_size = probe_get_payload_size(probe);
    size_t     tag_size = sizeof(uint16_t);

    /* The probe gets assigned a unique tag. Currently we encode it in the UDP
     * checksum, but I guess the tag will be protocol dependent. Also, since the
     * tag changes the probe, the user has no direct control of what is sent on
     * the wire, since typically a packet is tagged just before sending, after
     * scheduling, to maximize the number of probes in flight. Available space
     * in the headers is used for tagging, + encoding some information... */
    /* XXX hardcoded XXX */

    /* 1) Set payload = tag : this is only possible if both the payload and the
     * checksum have not been set by the user.
     * We need a list of used tags = in flight... + an efficient way to get a
     * free one... Also, we need to share tags between several instances ?
     * randomized tags ? Also, we need to determine how much size we have to
     * encode information. */

    if (payload_size < tag_size) {
        fprintf(stderr, "Payload too short (payload_size = %lu tag_size = %lu)\n", payload_size, tag_size);
        goto ERR_INVALID_PAYLOAD;
    }

    tag = network_get_available_tag(network);
    if (!(payload = buffer_create())) {
        fprintf(stderr, "Can't create buffer\n");
        goto ERR_BUFFER_CREATE;
    }

    // Write the probe ID in the buffer
    if (!(buffer_write_bytes(payload, &tag, tag_size))) {
        fprintf(stderr, "Can't set data\n");
        goto ERR_BUFFER_WRITE_BYTES;
    }

    // Write the tag at offset zero of the payload
    if (!(probe_write_payload(probe, payload))) {
        fprintf(stderr, "Can't write payload\n");
        goto ERR_PROBE_WRITE_PAYLOAD;
    }

    // Fix checksum to get a well-formed packet
    // TODO call probe_update_checksum
    if (!(probe_update_fields(probe))) {
        fprintf(stderr, "Can't update fields\n");
        goto ERR_PROBE_UPDATE_FIELDS;
    }

    // Retrieve the checksum of UDP checksum (host-side endianness)
    if (!(probe_extract_tag(probe, &checksum))) {
        fprintf(stderr, "Can't extract tag\n");
        goto ERR_PROBE_EXTRACT_CHECKSUM;
    }

    // Write the probe ID in the UDP checksum
    if (!(probe_set_tag(probe, htons(tag)))) {
        fprintf(stderr, "Can't set tag\n");
        goto ERR_PROBE_SET_TAG;
    }

    // Update checksum (network-side endianness)
    checksum = htons(checksum);

    // Write the old checksum in the payload
    if (!buffer_write_bytes(payload, &checksum, tag_size)) {
        fprintf(stderr, "Can't write buffer (2)\n");
        goto ERR_PROBE_WRITE_PAYLOAD2; 
    }

    if (!(probe_write_payload(probe, payload))) {
        fprintf(stderr, "Can't write payload (2)\n");
        goto ERR_BUFFER_WRITE_BYTES2;
    }

    return true;

ERR_BUFFER_WRITE_BYTES2:
ERR_PROBE_WRITE_PAYLOAD2:
ERR_PROBE_SET_TAG:
ERR_PROBE_EXTRACT_CHECKSUM:
ERR_PROBE_UPDATE_FIELDS:
ERR_PROBE_WRITE_PAYLOAD:
ERR_BUFFER_WRITE_BYTES:
    buffer_free(payload);
ERR_BUFFER_CREATE:
ERR_INVALID_PAYLOAD:
    return false;
}

// TODO This could be replaced by watchers: FD -> action
bool network_process_sendq(network_t * network)
{
    probe_t           * probe;
    packet_t          * packet;
    size_t              num_flying_probes;
    struct itimerspec   new_timeout;

    // Probe skeleton when entering the network layer.
    // We have to duplicate the probe since the same address of skeleton
    // may have been passed to pt_send_probe.
    // => We duplicate this probe in the
    // network layer registry (network->probes) and then tagged.

    // Do not free probe at the end of this function.
    // Its address will be saved in network->probes and freed later.
    probe = queue_pop_element(network->sendq, NULL);

<<<<<<< HEAD
    /*
    //printf("222222222222222222222222222222222");
    //probe_dump(probe);
    */
=======
    // Tag the probe
>>>>>>> dd4a862f
    if (!network_tag_probe(network, probe)) {
        fprintf(stderr, "Can't tag probe\n");
        goto ERR_TAG_PROBE;
    }

<<<<<<< HEAD
    /*
    printf("333333333333333333333333333333333");
    probe_dump(probe);
    printf("444444444444444444444444444444444");
    */
    probe_should_be(probe);

=======
>>>>>>> dd4a862f
    // Make a packet from the probe structure
    if (!(packet = probe_create_packet(probe))) {
        fprintf(stderr, "Can't create packet\n");
    	goto ERR_CREATE_PACKET;
    }

    // Send the packet
    if (!(socketpool_send_packet(network->socketpool, packet))) {
        fprintf(stderr, "Can't send packet\n");
        goto ERR_SEND_PACKET;
    }

    // Update the sending time
    probe_set_sending_time(probe, get_timestamp());

    // Register this probe in the list of flying probes
    if (!(dynarray_push_element(network->probes, probe))) {
        fprintf(stderr, "Can't register probe\n");
        goto ERR_PUSH_PROBE;
    }

    // We've just sent a probe and currently, this is the only one in transit.
    // So currently, there is no running timer, prepare timerfd.
    num_flying_probes = dynarray_get_size(network->probes);
    if (num_flying_probes == 1) {
        itimerspec_set_delay(&new_timeout, network_get_timeout(network));
        if (timerfd_settime(network->timerfd, 0, &new_timeout, NULL) == -1) {
            fprintf(stderr, "Can't set timerfd\n");
            goto ERR_TIMERFD;
        }
    }
    return true;

ERR_TIMERFD:
ERR_PUSH_PROBE:
ERR_SEND_PACKET:
    packet_free(packet);
ERR_CREATE_PACKET:
ERR_TAG_PROBE:
    return false;
}

bool network_process_recvq(network_t * network)
{
    probe_t       * probe,
                  * reply;
    packet_t      * packet;
    probe_reply_t * probe_reply;

    // Pop the packet from the queue
    if (!(packet = queue_pop_element(network->recvq, NULL))) {
        fprintf(stderr, "error pop\n");
        goto ERR_PACKET_POP;
    }

    // Transform the reply into a probe_t instance
    if(!(reply = probe_wrap_packet(packet))) {
        fprintf(stderr, "error wrap\n");
        goto ERR_PROBE_WRAP_PACKET;
    }
    probe_set_recv_time(reply, get_timestamp());

    // Find the probe corresponding to this reply
    // The corresponding pointer (if any) is removed from network->probes
    if (!(probe = network_get_matching_probe(network, reply))) {
        fprintf(stderr, "error probe discard\n");
        goto ERR_PROBE_DISCARDED;
    }

    // Build a pair made of the probe and its corresponding reply
    if (!(probe_reply = probe_reply_create())) {
        fprintf(stderr, "error probe reply\n");
        goto ERR_PROBE_REPLY_CREATE;
    }

    // We're pass to the upper layer the probe and the reply to the upper layer.
    probe_reply_set_probe(probe_reply, probe);
    probe_reply_set_reply(probe_reply, reply);

    // Notify the instance which has build the probe that we've got the corresponding reply
    pt_algorithm_throw(NULL, probe->caller, event_create(PROBE_REPLY, probe_reply, NULL, NULL)); // TODO probe_reply_free frees only the reply
    return true;

ERR_PROBE_REPLY_CREATE:
ERR_PROBE_DISCARDED:
    probe_free(reply);
ERR_PROBE_WRAP_PACKET:
    //packet_free(packet); TODO provoke segfault in case of stars
ERR_PACKET_POP:
    return false;
}

void network_process_sniffer(network_t * network, uint8_t protocol_id) {
    sniffer_process_packets(network->sniffer, protocol_id);
}

bool network_drop_expired_flying_probe(network_t * network)
{
    // Drop every expired probes
    size_t    i, num_flying_probes = dynarray_get_size(network->probes);
    bool      ret = false;
    probe_t * probe;

    // Is there flying probe(s) ?
    if (num_flying_probes > 0) {

        // Iterate on each expired probes (at least the oldest one has expired)
        for (i = 0 ;i < num_flying_probes; i++) {
            probe = dynarray_get_ith_element(network->probes, i);

            // Some probe may expires very soon and may expire before the next probe timeout
            // update. If so, the timer will be disarmed and libparistraceroute may freeze.
            // To avoid this kind of deadlock, we provoke a probe timeout for each probe
            // expiring in less that EXTRA_DELAY seconds.
            if (network_get_probe_timeout(network, probe) - EXTRA_DELAY > 0) break;

            // This probe has expired, raise a PROBE_TIMEOUT event.
            pt_algorithm_throw(NULL, probe->caller, event_create(PROBE_TIMEOUT, probe, NULL, NULL)); //(ELEMENT_FREE) probe_free));
        }

        // Delete the i oldest probes, which have expired.
        if (i != 0) {
            dynarray_del_n_elements(network->probes, 0, i, NULL);
        }

        ret = network_update_next_timeout(network);
    }

    return ret;
}

//------------------------------------------------------------------------------------
// Scheduling
//------------------------------------------------------------------------------------

/*
double network_get_next_scheduled_probe_delay(const network_t * network) {
    return probe_group_get_next_delay(network->group_probes);
}
*/

static bool network_process_probe_node(network_t * network, tree_node_t * node, size_t i)
{
    size_t              num_probes_to_send;
    tree_node_probe_t * tree_node_probe = get_node_data(node);
    probe_t           * probe;

    if (!(tree_node_probe->tag == PROBE))                               goto ERR_TAG;
    probe = (probe_t *) (tree_node_probe->data.probe);
    //TODO packet_from_probe must manage generator
    if (!(queue_push_element(network->sendq, probe)))                   goto ERR_QUEUE_PUSH;

    probe_set_left_to_send(probe, probe_get_left_to_send(probe) - 1);
    num_probes_to_send = probe_get_left_to_send(probe);

    if (num_probes_to_send == 0) {
        if (!(probe_group_del(network->group_probes, node->parent, i)))  goto ERR_PROBE_GROUP_DEL;
    } else {
        update_delay(network->group_probes, node, get_node_next_delay(node));
        return true;
    }

ERR_PROBE_GROUP_DEL:
ERR_QUEUE_PUSH:
ERR_TAG:
    return false;
}

void network_process_scheduled_probe(network_t * network) {
    tree_node_t * root;

    if ((root = probe_group_get_root(network->group_probes))) {
        // Handle every probe that must be sent right now
        probe_group_iter_next_scheduled_probes(
            probe_group_get_root(network->group_probes),
            network_process_probe_node,
            (void *) network
        );
    }
}

//
//bool network_update_next_scheduled_delay(network_t * network)
//{
//    /*
//           double            next_delay;
//       struct itimerspec delay;
//
//       if (!network) goto ERR_NETWORK;
//       printf("network %lx timerfd : %u\n", network, network->scheduled_timerfd);
//       next_delay = network_get_next_scheduled_probe_delay(network);
//
//    // Prepare the itimerspec structure
//    itimerspec_set_delay(&delay, next_delay);
//
//    // Update the delay timer
//    return timerfd_settime(network->scheduled_timerfd, 0, &delay, NULL) != -1;
//
//ERR_NETWORK:
//return false;
//
//    */
//    // TODO rename group_probes -> probe_group
//    bool ret = false;
//
//    if (!network) goto ERR_NETWORK;
//
//    double delay = network_get_next_scheduled_probe_delay(network);
//    printf("delay %f\n", delay);
//    ret = update_timer(network->scheduled_timerfd, delay);
//    return ret;
//
//ERR_NETWORK:
//    return ret;
//
//
//}

bool network_update_scheduled_timer(network_t * network, double delay) {
    return update_timer(network->scheduled_timerfd, delay);
}<|MERGE_RESOLUTION|>--- conflicted
+++ resolved
@@ -170,9 +170,6 @@
     return network_get_timeout(network) - (get_timestamp() - probe_get_sending_time(probe));
 }
 
-<<<<<<< HEAD
-void itimerspec_set_delay(struct itimerspec * timer, double delay) {
-=======
 /**
  * \brief Update a itimerspec instance according to a delay
  * \param itimerspec The itimerspec instance we want to update
@@ -180,7 +177,6 @@
  */
 
 static void itimerspec_set_delay(struct itimerspec * timer, double delay) {
->>>>>>> dd4a862f
     time_t delay_sec;
 
     delay_sec = (time_t) delay;
@@ -191,20 +187,11 @@
     timer->it_interval.tv_nsec = 0;
 }
 
-<<<<<<< HEAD
- bool update_timer(int timerfd, double delay) {
+bool update_timer(int timerfd, double delay) {
     struct itimerspec    delay_timer;
 
     memset(&delay_timer, 0, sizeof(struct itimerspec));
     if (delay < 0) goto ERR_INVALID_DELAY;
-=======
-static bool update_timer(int timerfd, double delay) {
-    struct itimerspec  * delay_timer;
-    bool ret = false;
-
-    if (!(delay_timer = calloc(1, sizeof(struct itimerspec)))) goto ERR_CALLOC;
-    if (delay < 0) goto ERR_INVALID_TIMEOUT;
->>>>>>> dd4a862f
 
     // Prepare the itimerspec structure
     itimerspec_set_delay(&delay_timer, delay);
@@ -478,7 +465,7 @@
     // Write the old checksum in the payload
     if (!buffer_write_bytes(payload, &checksum, tag_size)) {
         fprintf(stderr, "Can't write buffer (2)\n");
-        goto ERR_PROBE_WRITE_PAYLOAD2; 
+        goto ERR_PROBE_WRITE_PAYLOAD2;
     }
 
     if (!(probe_write_payload(probe, payload))) {
@@ -519,29 +506,12 @@
     // Its address will be saved in network->probes and freed later.
     probe = queue_pop_element(network->sendq, NULL);
 
-<<<<<<< HEAD
-    /*
-    //printf("222222222222222222222222222222222");
-    //probe_dump(probe);
-    */
-=======
     // Tag the probe
->>>>>>> dd4a862f
     if (!network_tag_probe(network, probe)) {
         fprintf(stderr, "Can't tag probe\n");
         goto ERR_TAG_PROBE;
     }
 
-<<<<<<< HEAD
-    /*
-    printf("333333333333333333333333333333333");
-    probe_dump(probe);
-    printf("444444444444444444444444444444444");
-    */
-    probe_should_be(probe);
-
-=======
->>>>>>> dd4a862f
     // Make a packet from the probe structure
     if (!(packet = probe_create_packet(probe))) {
         fprintf(stderr, "Can't create packet\n");
