#include <stdlib.h>      // malloc ...
#include <string.h>      // memset
#include <stdio.h>       // fprintf
#include <stdbool.h>     // bool
#include <time.h>        // time_t
#include <unistd.h>      // close
#include <sys/timerfd.h> // timerfd_create, timerfd_settime
#include <arpa/inet.h>   // htons
#include <limits.h>      // INT_MAX

#include "network.h"
#include "common.h"
#include "packet.h"
#include "queue.h"
#include "options.h"     // option_t
#include "probe.h"       // probe_extract_ext, probe_set_field_ext
#include "algorithm.h"   // pt_algorithm_throw

// TODO static variable as timeout. Control extra_delay and timeout values consistency
#define EXTRA_DELAY 0.01 // this extra delay provokes a probe timeout event if a probe will expires in less than EXTRA_DELAY seconds. Must be less than network->timeout.


//---------------------------------------------------------------------------
// Network options
//---------------------------------------------------------------------------

static double timeout[3] = OPTIONS_NETWORK_WAIT;

static option_t network_options[] = {
    // action              short long          metavar         help    variable
    {opt_store_double_lim, "w",  "--wait",     "TIMEOUT",      HELP_w, timeout},
    END_OPT_SPECS
};

/**
 * \brief return the commandline options related to network
 * \return A pointer to an opt_spec structure
 */

const option_t * network_get_options() {
    return network_options;
}

double options_network_get_timeout() {
    return timeout[0];
}

void network_set_is_verbose(network_t * network, bool verbose) {
     network->is_verbose = verbose;
}

void options_network_init(network_t * network, bool verbose)
{
    network_set_is_verbose(network, verbose);
    network_set_timeout(network, options_network_get_timeout());
}

//---------------------------------------------------------------------------
// Private functions
//---------------------------------------------------------------------------

/**
 * \brief Extract the probe ID (tag) from a probe
 * \param probe The queried probe
 * \param ptag_probe Address of an uint16_t in which we will write the tag
 * \return true iif successful
 */

static inline bool probe_extract_tag(const probe_t * probe, uint16_t * ptag_probe) {
    return probe_extract_ext(probe, "checksum", 1, ptag_probe);
}

/**
 * \brief Extract the probe ID (tag) from a reply
 * \param reply The queried reply
 * \param ptag_reply Address of the uint16_t in which the tag is written
 * \return true iif successful
 */

static inline bool reply_extract_tag(const probe_t * reply, uint16_t * ptag_reply) {
    return probe_extract_ext(reply, "checksum", 3, ptag_reply);
}

/**
 * \brief Set the probe ID (tag) from a probe
 * \param probe The probe we want to update
 * \param tag_probe The tag we're assigning to the probe
 * \return true iif successful
 */

static bool probe_set_tag(probe_t * probe, uint16_t tag_probe) {
    bool      ret = false;
    field_t * field;

    if ((field = I16("checksum", tag_probe))) {
        ret = probe_set_field_ext(probe, 1, field);
        field_free(field);
    }

    return ret;
}

/**
 * \brief Handler called by the sniffer to allow the network layer
 *    to process sniffed packets.
 * \param network The network layer
 * \param packet The sniffed packet
 */

static bool network_sniffer_callback(packet_t * packet, void * recvq) {
    return queue_push_element((queue_t *) recvq, packet);
}

/**
 * \brief Retrieve a tag (probe ID) not yet used.
 * \return An available tag
 */

static uint16_t network_get_available_tag(network_t * network) {
    return ++network->last_tag;
}

/**
 * \brief Debug function. Dump tags of every flying probes
 * \param network The queried network layer
 */

static void network_flying_probes_dump(network_t * network) {
    size_t     i, num_flying_probes = dynarray_get_size(network->probes);
    uint16_t   tag_probe;
    probe_t  * probe;

    printf("\n%lu flying probe(s) :\n", num_flying_probes);
    for (i = 0; i < num_flying_probes; i++) {
        probe = dynarray_get_ith_element(network->probes, i);
        probe_extract_tag(probe, &tag_probe) ?
            printf(" 0x%x", tag_probe):
            printf(" (invalid tag)");
        printf("\n");
    }
}

/**
 * \brief Get the oldest probe in network
 * \param network Pointer to network instance
 * \return A pointer to oldest probe if any, NULL otherwise
 */

static probe_t * network_get_oldest_probe(const network_t * network) {
    return dynarray_get_ith_element(network->probes, 0);
}

/**
 * \brief Compute when a probe expires
 * \param network The network layer
 * \param probe A probe instance. Its sending time must be set.
 * \return The timeout of the probe. This value may be negative. If so,
 *    it means that this probe has already expired and a PROBE_TIMEOUT
 *    should be raised.
 */

static double network_get_probe_timeout(const network_t * network, const probe_t * probe) {
    return network_get_timeout(network) - (get_timestamp() - probe_get_sending_time(probe));
}

/**
 * \brief Update a itimerspec instance according to a delay
 * \param itimerspec The itimerspec instance we want to update
 * \param delay A delay in seconds
 */

static void itimerspec_set_delay(struct itimerspec * timer, double delay) {
    time_t delay_sec = (time_t) delay;

    timer->it_value.tv_sec     = delay_sec;
    timer->it_value.tv_nsec    = 1000000 * (delay - delay_sec);
    timer->it_interval.tv_sec  = 0;
    timer->it_interval.tv_nsec = 0;
}

/**
 * \brief Update a timer in order to expire at a given moment .
 * \param timerfd The file descriptor related to the timer.
 * \param delay The delay (in micro seconds).
 * \return true iif successful.
 */

bool update_timer(int timerfd, double delay) {
    struct itimerspec    delay_timer;

    memset(&delay_timer, 0, sizeof(struct itimerspec));
    if (delay < 0) goto ERR_INVALID_DELAY;

    // Prepare the itimerspec structure
    itimerspec_set_delay(&delay_timer, delay);

    // Update the timer
    return (timerfd_settime(timerfd, 0, &delay_timer, NULL) != -1);

ERR_INVALID_DELAY:
    fprintf(stderr, "update_timer: invalid delay (delay = %lf)\n", delay);
    return false;
}

/**
 * \brief Update network->timerfd file descriptor to make it activated
 *   if a timeout occurs for oldest probe.
 * \param network The updated network layer.
 * \return true iif successful
 */

static bool network_update_next_timeout(network_t * network)
{
    probe_t * probe;
    double    next_timeout;

    if ((probe = network_get_oldest_probe(network))) {
        next_timeout = network_get_probe_timeout(network, probe);
    } else {
        // The timer will be disarmed since there is no more flying probes
        next_timeout = 0;
    }
    return update_timer(network->timerfd, next_timeout);
}

/**
 * \brief Matches a reply with a probe.
 * \param network The queried network layer
 * \param reply The probe_t instance related to a sniffed packet
 * \returns The corresponding probe_t instance which has provoked
 *   this reply.
 */

static probe_t * network_get_matching_probe(network_t * network, const probe_t * reply)
{
    // Suppose we perform a traceroute measurement thanks to IPv4/UDP packet
    // We encode in the IPv4 checksum the ID of the probe.
    // Then, we should sniff an IPv4/ICMP/IPv4/UDP packet.
    // The ICMP message carries the begining of our probe packet, so we can
    // retrieve the checksum (= our probe ID) of the second IP layer, which
    // corresponds to the 3rd checksum field of our probe.

    uint16_t   tag_probe, tag_reply;
    probe_t  * probe;
    size_t     i, num_flying_probes;

    // Fetch the tag from the reply. Its the 3rd checksum field.
    if (!(reply_extract_tag(reply, &tag_reply))) {
        // This is not an IP/ICMP/IP/* reply :(
        if (network->is_verbose) fprintf(stderr, "Can't retrieve tag from reply\n");
        return NULL;
    }

    num_flying_probes = dynarray_get_size(network->probes);
    for (i = 0; i < num_flying_probes; i++) {
        probe = dynarray_get_ith_element(network->probes, i);

        // Reply / probe comparison. In our probe packet, the probe ID
        // is stored in the checksum of the (first) IP layer.
        if (probe_extract_tag(probe, &tag_probe)) {
            if (tag_reply == tag_probe) break;
        }
    }

    // No match found if we reached the end of the array
    if (i == num_flying_probes) {
        if (network->is_verbose) {
            fprintf(stderr, "network_get_matching_probe: This reply has been discarded: tag = 0x%x.\n", tag_reply);
            network_flying_probes_dump(network);
        }
        // network_flying_probes_dump(network);
        return NULL;
    }

    // We delete the corresponding probe

    // TODO: ... but it should be kept, for archive purposes, and to match for duplicates...
    // But we cannot reenable it until we set the probe ID into the
    // checksum, since probes with same flow_id and different TTL have the
    // same checksum

    dynarray_del_ith_element(network->probes, i, NULL);

    // The matching probe is the oldest one, update the timer
    // according to the next probe timeout.
    if (i == 0) {
        if (!(network_update_next_timeout(network))) {
            fprintf(stderr, "Error while updating timeout\n");
        }
    }

    return probe;
}

//---------------------------------------------------------------------------
// Public functions
//---------------------------------------------------------------------------

network_t * network_create()
{
    network_t * network;

    if (!(network = malloc(sizeof(network_t))))          goto ERR_NETWORK;
    if (!(network->socketpool   = socketpool_create()))  goto ERR_SOCKETPOOL;
    if (!(network->sendq        = queue_create()))       goto ERR_SENDQ;
    if (!(network->recvq        = queue_create()))       goto ERR_RECVQ;

    if ((network->timerfd = timerfd_create(CLOCK_REALTIME, 0)) == -1) {
        goto ERR_TIMERFD;
    }

    if ((network->scheduled_timerfd = timerfd_create(CLOCK_REALTIME, 0)) == -1) {
        goto ERR_GROUP_TIMERFD;
    }
    if (!(network->scheduled_probes = probe_group_create(network->scheduled_timerfd))) {
        goto ERR_GROUP;
    }
    if (!(network->sniffer = sniffer_create(network->recvq, network_sniffer_callback))) {
        goto ERR_SNIFFER;
    }

    if (!(network->probes = dynarray_create())) goto ERR_PROBES;

    network->last_tag = 0;
    network->timeout = NETWORK_DEFAULT_TIMEOUT;
    network->is_verbose = false;
    return network;

ERR_PROBES:
    sniffer_free(network->sniffer);
ERR_SNIFFER:
    probe_group_free(network->scheduled_probes);
ERR_GROUP :
    close(network->scheduled_timerfd);
ERR_GROUP_TIMERFD :
    close(network->timerfd);
ERR_TIMERFD:
    queue_free(network->recvq, (ELEMENT_FREE) packet_free);
ERR_RECVQ:
    queue_free(network->sendq, (ELEMENT_FREE) probe_free);
ERR_SENDQ:
    socketpool_free(network->socketpool);
ERR_SOCKETPOOL:
    free(network);
ERR_NETWORK:
    return NULL;
}

void network_free(network_t * network)
{
    if (network) {
        dynarray_free(network->probes, (ELEMENT_FREE) probe_free);
        close(network->timerfd);
        sniffer_free(network->sniffer);
        queue_free(network->sendq, (ELEMENT_FREE) probe_free);
        queue_free(network->recvq, (ELEMENT_FREE) probe_free);
        socketpool_free(network->socketpool);
        probe_group_free(network->scheduled_probes);
        free(network);
    }
}

void network_set_timeout(network_t * network, double new_timeout) {
    network->timeout = new_timeout;
}

double network_get_timeout(const network_t * network) {
    return network->timeout;
}

inline int network_get_sendq_fd(network_t * network) {
    return queue_get_fd(network->sendq);
}

inline int network_get_recvq_fd(network_t * network) {
    return queue_get_fd(network->recvq);
}

inline int network_get_icmpv4_sockfd(network_t * network) {
    return sniffer_get_icmpv4_sockfd(network->sniffer);
}

inline int network_get_icmpv6_sockfd(network_t * network) {
    return sniffer_get_icmpv6_sockfd(network->sniffer);
}

inline int network_get_timerfd(network_t * network) {
    return network->timerfd;
}

inline int network_get_group_timerfd(network_t * network) {
    return network->scheduled_timerfd;
}

probe_group_t * network_get_scheduled_probes(network_t * network) {
    return network->scheduled_probes;
}

bool network_tag_probe(network_t * network, probe_t * probe)
{
    uint16_t   tag, checksum;
    size_t     payload_size = probe_get_payload_size(probe);
    size_t     tag_size     = sizeof(uint16_t);
    size_t     num_layers   = probe_get_num_layers(probe);

    // For probes having a payload of size 0 and a "body" field (like icmp)
    layer_t  * last_layer;
    bool       tag_in_body = false;

    /* The probe gets assigned a unique tag. Currently we encode it in the UDP
     * checksum, but I guess the tag will be protocol dependent. Also, since the
     * tag changes the probe, the user has no direct control of what is sent on
     * the wire, since typically a packet is tagged just before sending, after
     * scheduling, to maximize the number of probes in flight. Available space
     * in the headers is used for tagging, + encoding some information... */
    /* XXX hardcoded XXX */

    /* 1) Set payload = tag : this is only possible if both the payload and the
     * checksum have not been set by the user.
     * We need a list of used tags = in flight... + an efficient way to get a
     * free one... Also, we need to share tags between several instances ?
     * randomized tags ? Also, we need to determine how much size we have to
     * encode information. */

    if (num_layers < 2 || !(last_layer = probe_get_layer(probe, num_layers - 2))) {
        fprintf(stderr, "network_tag_probe: not enough layer (num_layers = %ld)\n", num_layers);
        goto ERR_GET_LAYER;
    }

    // The last layer is the payload, the previous one is the last protocol layer.
    // If this layer has a "body" field like icmp, we have no payload and
    // we use the body field.
    if (last_layer->protocol && protocol_get_field(last_layer->protocol, "body")) {
        tag_in_body = true;
    }

    tag = network_get_available_tag(network);

    // Write the tag at offset zero of the payload
    if (tag_in_body) {
        probe_write_field(probe, "body", &tag, sizeof(tag));
    } else {
        if (payload_size < tag_size) {
            fprintf(stderr, "Payload too short (payload_size = %lu tag_size = %lu)\n", payload_size, tag_size);
            goto ERR_INVALID_PAYLOAD;
        }

        if (!(probe_write_payload(probe, &tag, tag_size))) {
            goto ERR_PROBE_WRITE_PAYLOAD;
        }
    }

    // Fix checksum to get a well-formed packet
    if (!(probe_update_checksum(probe))) {
        fprintf(stderr, "Can't update fields\n");
        goto ERR_PROBE_UPDATE_FIELDS;
    }

    // Retrieve the checksum of UDP checksum (host-side endianness)
    if (!(probe_extract_tag(probe, &checksum))) {
        fprintf(stderr, "Can't extract tag\n");
        goto ERR_PROBE_EXTRACT_CHECKSUM;
    }

    // Write the probe ID in the UDP checksum
    if (!(probe_set_tag(probe, htons(tag)))) {
        fprintf(stderr, "Can't set tag\n");
        goto ERR_PROBE_SET_TAG;
    }

    if (tag_in_body) {
        // The endianness is managed by probe_set_field
        checksum = htons(checksum);
        if (!(probe_write_field(probe, "body", &checksum, sizeof(checksum)))) {
            fprintf(stderr, "Can't set body\n");
            goto ERR_PROBE_SET_FIELD;
        }
<<<<<<< HEAD

=======
>>>>>>> 762664e6
    } else {
        // Update checksum (network-side endianness)
        checksum = htons(checksum);

        if (!probe_write_payload(probe, &checksum, tag_size)) {
            fprintf(stderr, "Can't write payload (2)\n");
            goto ERR_BUFFER_WRITE_BYTES2;
        }
    }

    return true;

ERR_PROBE_SET_FIELD:
ERR_BUFFER_WRITE_BYTES2:
ERR_PROBE_SET_TAG:
ERR_PROBE_EXTRACT_CHECKSUM:
ERR_PROBE_UPDATE_FIELDS:
ERR_PROBE_WRITE_PAYLOAD:
ERR_INVALID_PAYLOAD:
ERR_GET_LAYER:
    return false;
}

bool network_send_probe(network_t * network, probe_t * probe)
{
    // - Best effort probes are directly pushed in our sendq.
    // - Scheduled probes are scheduled, stored in the probe group, and
    // pushed in the sendq when the probe_group notify pt_loop.
    if (probe_get_delay(probe) == DELAY_BEST_EFFORT) {
        probe_set_queueing_time(probe, get_timestamp());
        return  queue_push_element(network->sendq, probe);

    } else {
       printf("adding probe in probe_group\n");
       return probe_group_add(network->scheduled_probes, probe);
    }
}

// TODO This could be replaced by watchers: FD -> action
bool network_process_sendq(network_t * network)
{
    probe_t           * probe;
    packet_t          * packet;
    size_t              num_flying_probes;
    struct itimerspec   new_timeout;

    // Probe skeleton when entering the network layer.
    // We have to duplicate the probe since the same address of skeleton
    // may have been passed to pt_send_probe.
    // => We duplicate this probe in the
    // network layer registry (network->probes) and then tagged.

    // Do not free probe at the end of this function.
    // Its address will be saved in network->probes and freed later.
    probe = queue_pop_element(network->sendq, NULL);

    // Tag the probe
    if (!network_tag_probe(network, probe)) {
        fprintf(stderr, "Can't tag probe\n");
        goto ERR_TAG_PROBE;
    }

    // Make a packet from the probe structure
    if (!(packet = probe_create_packet(probe))) {
        fprintf(stderr, "Can't create packet\n");
    	goto ERR_CREATE_PACKET;
    }

    // Send the packet
    if (!(socketpool_send_packet(network->socketpool, packet))) {
        fprintf(stderr, "Can't send packet\n");
        goto ERR_SEND_PACKET;
    }

    // Update the sending time
    //printf(" (%-5.2lfms)\n ", 1000 *(get_timestamp() -  probe_get_sending_time(probe)));
    probe_set_sending_time(probe, get_timestamp());

    // Register this probe in the list of flying probes
    if (!(dynarray_push_element(network->probes, probe))) {
        fprintf(stderr, "Can't register probe\n");
        goto ERR_PUSH_PROBE;
    }

    // We've just sent a probe and currently, this is the only one in transit.
    // So currently, there is no running timer, prepare timerfd.
    num_flying_probes = dynarray_get_size(network->probes);
    if (num_flying_probes == 1) {
        itimerspec_set_delay(&new_timeout, network_get_timeout(network));
        if (timerfd_settime(network->timerfd, 0, &new_timeout, NULL) == -1) {
            fprintf(stderr, "Can't set timerfd\n");
            goto ERR_TIMERFD;
        }
    }
    return true;

ERR_TIMERFD:
ERR_PUSH_PROBE:
ERR_SEND_PACKET:
    packet_free(packet);
ERR_CREATE_PACKET:
ERR_TAG_PROBE:
    return false;
}

bool network_process_recvq(network_t * network)
{
    probe_t       * probe,
                  * reply;
    packet_t      * packet;
    probe_reply_t * probe_reply;

    // Pop the packet from the queue
    if (!(packet = queue_pop_element(network->recvq, NULL))) {
        fprintf(stderr, "error pop\n");
        goto ERR_PACKET_POP;
    }

    // Transform the reply into a probe_t instance
    if(!(reply = probe_wrap_packet(packet))) {
        fprintf(stderr, "error wrap\n");
        goto ERR_PROBE_WRAP_PACKET;
    }
    probe_set_recv_time(reply, get_timestamp());

    // Find the probe corresponding to this reply
    // The corresponding pointer (if any) is removed from network->probes
    if (!(probe = network_get_matching_probe(network, reply))) {
        if (network->is_verbose) fprintf(stderr, "error probe discard\n");
        goto ERR_PROBE_DISCARDED;
    }

    // Build a pair made of the probe and its corresponding reply
    if (!(probe_reply = probe_reply_create())) {
        fprintf(stderr, "error probe reply\n");
        goto ERR_PROBE_REPLY_CREATE;
    }

    // We're pass to the upper layer the probe and the reply to the upper layer.
    probe_reply_set_probe(probe_reply, probe);
    probe_reply_set_reply(probe_reply, reply);

    // Notify the instance which has build the probe that we've got the corresponding reply
    pt_algorithm_throw(NULL, probe->caller, event_create(PROBE_REPLY, probe_reply, NULL, NULL)); // TODO probe_reply_free frees only the reply
    return true;

ERR_PROBE_REPLY_CREATE:
ERR_PROBE_DISCARDED:
    probe_free(reply);
ERR_PROBE_WRAP_PACKET:
    //packet_free(packet); TODO provoke segfault in case of stars
ERR_PACKET_POP:
    return false;
}

void network_process_sniffer(network_t * network, uint8_t protocol_id) {
    sniffer_process_packets(network->sniffer, protocol_id);
}

bool network_drop_expired_flying_probe(network_t * network)
{
    // Drop every expired probes
    size_t    i, num_flying_probes = dynarray_get_size(network->probes);
    bool      ret = false;
    probe_t * probe;

    // Is there flying probe(s) ?
    if (num_flying_probes > 0) {

        // Iterate on each expired probes (at least the oldest one has expired)
        for (i = 0 ;i < num_flying_probes; i++) {
            probe = dynarray_get_ith_element(network->probes, i);

            // Some probe may expires very soon and may expire before the next probe timeout
            // update. If so, the timer will be disarmed and libparistraceroute may freeze.
            // To avoid this kind of deadlock, we provoke a probe timeout for each probe
            // expiring in less that EXTRA_DELAY seconds.
            if (network_get_probe_timeout(network, probe) - EXTRA_DELAY > 0) break;

            // This probe has expired, raise a PROBE_TIMEOUT event.
            pt_algorithm_throw(NULL, probe->caller, event_create(PROBE_TIMEOUT, probe, NULL, NULL)); //(ELEMENT_FREE) probe_free));
        }

        // Delete the i oldest probes, which have expired.
        if (i != 0) {
            dynarray_del_n_elements(network->probes, 0, i, NULL);
        }

        ret = network_update_next_timeout(network);
    }

    return ret;
}

//------------------------------------------------------------------------------------
// Scheduling
//------------------------------------------------------------------------------------

/*
double network_get_next_scheduled_probe_delay(const network_t * network) {
    return probe_group_get_next_delay(network->scheduled_probes);
}
*/

static bool network_process_probe_node(network_t * network, tree_node_t * node, size_t i)
{
    tree_node_probe_t * tree_node_probe = get_node_data(node);
    probe_t           * probe;

    if (!(tree_node_probe->tag == PROBE))                               goto ERR_TAG;
    probe = (probe_t *) (tree_node_probe->data.probe);
    //TODO packet_from_probe must manage generator

    probe_set_queueing_time(probe, get_timestamp());
//    printf("probe delay : %f ,sending time %f\n", probe_get_delay(probe), get_timestamp());
    if (!(queue_push_element(network->sendq, probe)))                   goto ERR_QUEUE_PUSH;
    /*
    probe_set_left_to_send(probe, probe_get_left_to_send(probe) - 1);
    num_probes_to_send = probe_get_left_to_send(probe);

    if (num_probes_to_send == 0) {
    */
    if (--(probe->left_to_send) == 0) {
        if (!(probe_group_del(network->scheduled_probes, node->parent, i)))  goto ERR_PROBE_GROUP_DEL;
 //       printf("probe group delay = %f\n", probe_group_get_next_delay(network->scheduled_probes));
    } else {
        probe_group_update_delay(network->scheduled_probes, node, get_node_next_delay(node));
        return true;
    }

ERR_PROBE_GROUP_DEL:
ERR_QUEUE_PUSH:
ERR_TAG:
    return false;
}

void network_process_scheduled_probe(network_t * network) {
    tree_node_t * root;

    if ((root = probe_group_get_root(network->scheduled_probes))) {
        // Handle every probe that must be sent right now
        probe_group_iter_next_scheduled_probes(
            probe_group_get_root(network->scheduled_probes),
            (void (*) (void *, tree_node_t *, size_t)) network_process_probe_node,
            (void *) network
        );
    }
}

//
//bool network_update_next_scheduled_delay(network_t * network)
//{
//    /*
//           double            next_delay;
//       struct itimerspec delay;
//
//       if (!network) goto ERR_NETWORK;
//       printf("network %lx timerfd : %u\n", network, network->scheduled_timerfd);
//       next_delay = network_get_next_scheduled_probe_delay(network);
//
//    // Prepare the itimerspec structure
//    itimerspec_set_delay(&delay, next_delay);
//
//    // Update the delay timer
//    return timerfd_settime(network->scheduled_timerfd, 0, &delay, NULL) != -1;
//
//ERR_NETWORK:
//return false;
//
//    */
//    bool ret = false;
//
//    if (!network) goto ERR_NETWORK;
//
//    double delay = network_get_next_scheduled_probe_delay(network);
//    printf("delay %f\n", delay);
//    ret = update_timer(network->scheduled_timerfd, delay);
//    return ret;
//
//ERR_NETWORK:
//    return ret;
//
//
//}

bool network_update_scheduled_timer(network_t * network, double delay) {
    return update_timer(network->scheduled_timerfd, delay);
}<|MERGE_RESOLUTION|>--- conflicted
+++ resolved
@@ -475,10 +475,6 @@
             fprintf(stderr, "Can't set body\n");
             goto ERR_PROBE_SET_FIELD;
         }
-<<<<<<< HEAD
-
-=======
->>>>>>> 762664e6
     } else {
         // Update checksum (network-side endianness)
         checksum = htons(checksum);
