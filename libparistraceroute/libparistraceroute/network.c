--- conflicted
+++ resolved
@@ -27,73 +27,73 @@
     return timeout;
 }
 
-void network_sniffer_handler(network_t *network, packet_t *packet)
+void network_sniffer_handler(network_t * network, packet_t * packet)
 {
     queue_push_element(network->recvq, packet);
 }
 
-network_t* network_create(void)
-{
-    network_t *network;
+network_t * network_create(void)
+{
+    network_t * network;
 
     network = malloc(sizeof(network_t));
     if (!network)
-        goto err_network;
+        goto ERR_NETWORK;
 
     /* create a socket pool */
     network->socketpool = socketpool_create();
     if (!network->socketpool)
-        goto err_socketpool;
+        goto ERR_SOCKETPOOL;
 
     /* create the send queue: probes */
     network->sendq = queue_create();
     if (!network->sendq)
-        goto err_sendq;
+        goto ERR_SENDQ;
 
     /* create the receive queue: packets */
     network->recvq = queue_create();
     if (!network->recvq)
-        goto err_recvq;
+        goto ERR_RECVQ;
 
     /* create the sniffer */
     network->sniffer = sniffer_create(network, network_sniffer_handler);
     if (!network->sniffer) 
-        goto err_sniffer;
+        goto ERR_SNIFFER;
 
     /* create the timerfd to handle probe timeouts */
     network->timerfd = timerfd_create(CLOCK_REALTIME, 0);
     if (network->timerfd == -1)
-        goto err_timerfd;
+        goto ERR_TIMERFD;
 
     /* create a list to store probes */
     network->probes = dynarray_create();
     if (!network->probes)
-        goto err_probes;
+        goto ERR_PROBES;
 
     network->last_tag = 0;
 
     return network;
 
-err_probes:
+ERR_PROBES:
     close(network->timerfd);
-err_timerfd:
+ERR_TIMERFD:
     sniffer_free(network->sniffer);
-err_sniffer:
+ERR_SNIFFER:
     queue_free(network->recvq, (ELEMENT_FREE) packet_free);
-err_recvq:
+ERR_RECVQ:
     printf("> network_create: call probe_free\n");
     queue_free(network->sendq, (ELEMENT_FREE) probe_free);
-err_sendq:
+ERR_SENDQ:
     socketpool_free(network->socketpool);
-err_socketpool:
+ERR_SOCKETPOOL:
     free(network);
     network = NULL;
-err_network:
+ERR_NETWORK:
     return NULL;
 }
 
-void network_free(network_t *network)
-{
+void network_free(network_t * network)
+{ 
     //printf("> network_free: call probe_free(network->probes = %d)\n", network->probes);
     dynarray_free(network->probes, (ELEMENT_FREE) probe_free);
     close(network->timerfd);
@@ -105,32 +105,32 @@
     network = NULL;
 }
 
-inline int network_get_sendq_fd(network_t *network) {
+inline int network_get_sendq_fd(network_t * network) {
     return queue_get_fd(network->sendq);
 }
 
-inline int network_get_recvq_fd(network_t *network) {
+inline int network_get_recvq_fd(network_t * network) {
     return queue_get_fd(network->recvq);
 }
 
-inline int network_get_sniffer_fd(network_t *network) {
+inline int network_get_sniffer_fd(network_t * network) {
     return sniffer_get_fd(network->sniffer);
 }
 
-inline int network_get_timerfd(network_t *network) {
+inline int network_get_timerfd(network_t * network) {
     return network->timerfd;
 }
 
 /* TODO we need a function to return the set of fd used by the network */
 
-packet_t *packet_create_from_probe(probe_t *probe)
+packet_t * packet_create_from_probe(probe_t * probe)
 {
     //unsigned char  * payload;
     //size_t           payload_size;
     char           * dip;
     unsigned short   dport;
-    packet_t *packet;
-    field_t *field;
+    packet_t       * packet;
+    field_t        * field;
     
     // XXX assert ipv4/udp/no payload (encode tag into checksum) 
 
@@ -159,7 +159,7 @@
 
 }
 
-int network_get_available_tag(network_t *network)
+int network_get_available_tag(network_t * network)
 {
     // XXX
     return ++network->last_tag;
@@ -240,7 +240,7 @@
     res = network_tag_probe(network, probe);
 
     if (res < 0)
-        goto error;
+        goto ERROR;
     
 
     /* Make a packet from the probe structure */
@@ -271,11 +271,11 @@
         new_value.it_interval.tv_nsec = 0;
 
         if (timerfd_settime(network->timerfd, 0, &new_value, NULL) == -1)
-            goto error;
-    }
-
-    return 0;
-error:
+            goto ERROR;
+    }
+
+    return 0;
+ERROR:
 printf("error\n");
     return -1;
 }
@@ -297,11 +297,11 @@
     new_value.it_interval.tv_nsec = 0;
 
     if (timerfd_settime(network->timerfd, 0, &new_value, NULL) == -1)
-        goto error;
-
-    return 0;
-
-error:
+        goto ERROR;
+
+    return 0;
+
+ERROR:
     return -1;
 }
 
@@ -319,17 +319,14 @@
 /**
  * \brief matches a reply with a probe
  */
-probe_t *network_match_probe(network_t *network, probe_t *reply)
+probe_t * network_match_probe(network_t * network, probe_t * reply)
 {
     field_t    * reply_checksum_field;
     probe_t    * probe;
     size_t       size;
     unsigned int i;
 
-   // probe_dump(reply);
-
-
-
+    probe_dump(reply);
     reply_checksum_field = probe_get_field_ext(reply, "checksum", 3);
 
 
@@ -388,25 +385,19 @@
  *
  * Typically, the receive queue stores all the packets received by the sniffer.
  */
-int network_process_recvq(network_t *network)
-{
-    probe_t *probe, *reply;
-    packet_t *packet;
-    probe_reply_t *pr;
-<<<<<<< HEAD
-
-
-    packet = queue_pop_element(network->recvq);
-
-=======
+int network_process_recvq(network_t * network)
+{
+    probe_t       * probe,
+                  * reply;
+    packet_t      * packet;
+    probe_reply_t * pr;
     
     packet = queue_pop_element(network->recvq, NULL); // TODO pass cb element_free
->>>>>>> 106fec5c
     reply = probe_create();
 
 
     probe_set_buffer(reply, packet->buffer);
-    //probe_dump(probe);
+    //probe_dump(reply);
 
 
 
@@ -435,7 +426,7 @@
     return 0;
 }
 
-int network_process_sniffer(network_t *network)
+int network_process_sniffer(network_t * network)
 {
     sniffer_process_packets(network->sniffer);
     return 0;
@@ -449,7 +440,7 @@
 
     num_probes = dynarray_get_size(network->probes);
     if (num_probes == 0)
-        goto error;
+        goto ERROR;
 
     probe = dynarray_get_ith_element(network->probes, 0);
     dynarray_del_ith_element(network->probes, 0);
@@ -459,6 +450,6 @@
     network_schedule_next_probe_timeout(network);
 
     return 0;
-error:
+ERROR:
     return -1;
 }