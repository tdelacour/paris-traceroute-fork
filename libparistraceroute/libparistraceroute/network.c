#include <stdlib.h>      // malloc ...
#include <string.h>      // memset
#include <stdio.h>       // fprintf
#include <stdbool.h>     // bool
#include <time.h>        // time_t
#include <unistd.h>      // close
#include <sys/timerfd.h> // timerfd_create, timerfd_settime
#include <arpa/inet.h>   // htons
#include <limits.h>      // INT_MAX

#include "network.h"
#include "common.h"
#include "packet.h"
#include "queue.h"
#include "options.h"
#include "probe.h"       // probe_extract
#include "algorithm.h"   // pt_algorithm_throw

// TODO static variable as timeout. Control extra_delay and timeout values consistency
#define EXTRA_DELAY 0.01 // this extra delay provokes a probe timeout event if a probe will expires in less than EXTRA_DELAY seconds. Must be less than network->timeout.


// Network options
static double timeout[3] = OPTIONS_NETWORK_WAIT;

static struct opt_spec network_opt_specs[] = {
    // action              short long          metavar         help    variable
    {opt_store_double_lim, "w",  "--wait",     "waittime",     HELP_w, timeout},
     END_OPT_SPECS
};

/**
 * \brief return the commandline options related to network
 * \return a pointer to an opt_spec structure
 */

struct opt_spec * network_get_opt_specs() {
    return network_opt_specs;
}

double options_network_get_timeout() {
    return timeout[0];
}

void network_set_is_verbose(network_t * network, bool verbose) {
     network->is_verbose = verbose;
}
/**
 * \brief Extract the probe ID (tag) from a probe
 * \param probe The queried probe
 * \param ptag_probe Address of an uint16_t in which we will write the tag
 * \return true iif successful
 */

static inline bool probe_extract_tag(const probe_t * probe, uint16_t * ptag_probe) {
    return probe_extract_ext(probe, "checksum", 1, ptag_probe);
}

/**
 * \brief Extract the probe ID (tag) from a reply
 * \param reply The queried reply
 * \param ptag_reply Address of the uint16_t in which the tag is written
 * \return true iif successful
 */

static inline bool reply_extract_tag(const probe_t * reply, uint16_t * ptag_reply) {
    return probe_extract_ext(reply, "checksum", 3, ptag_reply);
}

/**
 * \brief Set the probe ID (tag) from a probe
 * \param probe The probe we want to update
 * \param tag_probe The tag we're assigning to the probe
 * \return true iif successful
 */

static bool probe_set_tag(probe_t * probe, uint16_t tag_probe) {
    bool      ret = false;
    field_t * field;

    if ((field = I16("checksum", tag_probe))) {
        ret = probe_set_field_ext(probe, 1, field);
        field_free(field);
    }

    return ret;
}

/**
 * \brief Handler called by the sniffer to allow the network layer
 *    to process sniffed packets.
 * \param network The network layer
 * \param packet The sniffed packet
 */

static bool network_sniffer_callback(packet_t * packet, void * recvq) {
    return queue_push_element((queue_t *) recvq, packet);
}

/**
 * \brief Retrieve a tag (probe ID) not yet used.
 * \return An available tag
 */

static uint16_t network_get_available_tag(network_t * network) {
    return ++network->last_tag;
}

void network_flying_probes_dump(network_t * network) {
    size_t     i, num_flying_probes = dynarray_get_size(network->probes);
    uint16_t   tag_probe;
    probe_t  * probe;

    printf("\n%lu flying probe(s) :\n", num_flying_probes);
    for (i = 0; i < num_flying_probes; i++) {
        probe = dynarray_get_ith_element(network->probes, i);
        probe_extract_tag(probe, &tag_probe) ?
            printf(" 0x%x", tag_probe):
            printf(" (invalid tag)");
        printf("\n");
    }
}

/**
 * \brief Get the oldest probe in network
 * \param network Pointer to network instance
 * \return A pointer to oldest probe if any, NULL otherwise
 */

static probe_t * network_get_oldest_probe(const network_t * network) {
    return dynarray_get_ith_element(network->probes, 0);
}

/**
 * \brief Compute when a probe expires
 * \param network The network layer
 * \param probe A probe instance. Its sending time must be set.
 * \return The timeout of the probe. This value may be negative. If so,
 *    it means that this probe has already expired and a PROBE_TIMEOUT
 *    should be raised.
 */

static double network_get_probe_timeout(const network_t * network, const probe_t * probe) {
    return network_get_timeout(network) - (get_timestamp() - probe_get_sending_time(probe));
}

/**
 * \brief Update a itimerspec instance according to a delay
 * \param itimerspec The itimerspec instance we want to update
 * \param delay A delay in seconds
 */

static void itimerspec_set_delay(struct itimerspec * timer, double delay) {
    time_t delay_sec;

    delay_sec = (time_t) delay;

    timer->it_value.tv_sec     = delay_sec;
    timer->it_value.tv_nsec    = 1000000 * (delay - delay_sec);
    timer->it_interval.tv_sec  = 0;
    timer->it_interval.tv_nsec = 0;
}

bool update_timer(int timerfd, double delay) {
    struct itimerspec    delay_timer;

    memset(&delay_timer, 0, sizeof(struct itimerspec));
    if (delay < 0) goto ERR_INVALID_DELAY;

    // Prepare the itimerspec structure
    itimerspec_set_delay(&delay_timer, delay);

    // Update the timer
    return (timerfd_settime(timerfd, 0, &delay_timer, NULL) != -1);

ERR_INVALID_DELAY:
    fprintf(stderr, "update_timer: invalid delay (delay = %lf)\n", delay);
    return false;
}

/**
 * \brief Update network->timerfd file descriptor to make it activated
 *   if a timeout occurs for oldest probe.
 * \param network The updated network layer.
 * \return true iif successful
 */

static bool network_update_next_timeout(network_t * network)
{
    probe_t * probe;
    double    next_timeout;

    if ((probe = network_get_oldest_probe(network))) {
        next_timeout = network_get_probe_timeout(network, probe);
    } else {
        // The timer will be disarmed since there is no more flying probes
        next_timeout = 0;
    }
    return update_timer(network->timerfd, next_timeout);
}

/**
 * \brief Matches a reply with a probe.
 * \param network The queried network layer
 * \param reply The probe_t instance related to a sniffed packet
 * \returns The corresponding probe_t instance which has provoked
 *   this reply.
 */

static probe_t * network_get_matching_probe(network_t * network, const probe_t * reply)
{
    // Suppose we perform a traceroute measurement thanks to IPv4/UDP packet
    // We encode in the IPv4 checksum the ID of the probe.
    // Then, we should sniff an IPv4/ICMP/IPv4/UDP packet.
    // The ICMP message carries the begining of our probe packet, so we can
    // retrieve the checksum (= our probe ID) of the second IP layer, which
    // corresponds to the 3rd checksum field of our probe.

    uint16_t   tag_probe, tag_reply;
    probe_t  * probe;
    size_t     i, num_flying_probes;

    // Fetch the tag from the reply. Its the 3rd checksum field.
    if (!(reply_extract_tag(reply, &tag_reply))) {
        // This is not an IP/ICMP/IP/* reply :(
        fprintf(stderr, "Can't retrieve tag from reply\n");
        return NULL;
    }

    num_flying_probes = dynarray_get_size(network->probes);
    for (i = 0; i < num_flying_probes; i++) {
        probe = dynarray_get_ith_element(network->probes, i);

        // Reply / probe comparison. In our probe packet, the probe ID
        // is stored in the checksum of the (first) IP layer.
        if (probe_extract_tag(probe, &tag_probe)) {
            if (tag_reply == tag_probe) break;
        }
    }

    // No match found if we reached the end of the array
    if (i == num_flying_probes) {
<<<<<<< HEAD
        fprintf(stderr, "network_get_matching_probe: This reply has been discarded: tag = 0x%x.\n", tag_reply);
        // probe_dump(reply);
        network_flying_probes_dump(network);
=======
        if (network->is_verbose) {
            fprintf(stderr, "network_get_matching_probe: This reply has been discarded: tag = 0x%x.\n", tag_reply);
            probe_dump(reply);
        }
        // network_flying_probes_dump(network);
>>>>>>> 73bd1756
        return NULL;
    }

    // We delete the corresponding probe

    // TODO: ... but it should be kept, for archive purposes, and to match for duplicates...
    // But we cannot reenable it until we set the probe ID into the
    // checksum, since probes with same flow_id and different TTL have the
    // same checksum

    dynarray_del_ith_element(network->probes, i, NULL);

    // The matching probe is the oldest one, update the timer
    // according to the next probe timeout.
    if (i == 0) {
        if (!(network_update_next_timeout(network))) {
            fprintf(stderr, "Error while updating timeout\n");
        }
    }

    return probe;
}


network_t * network_create(void)
{
    network_t * network;

    if (!(network = malloc(sizeof(network_t))))          goto ERR_NETWORK;
    if (!(network->socketpool   = socketpool_create()))  goto ERR_SOCKETPOOL;
    if (!(network->sendq        = queue_create()))       goto ERR_SENDQ;
    if (!(network->recvq        = queue_create()))       goto ERR_RECVQ;

    if ((network->timerfd = timerfd_create(CLOCK_REALTIME, 0)) == -1) {
        goto ERR_TIMERFD;
    }

    if ((network->scheduled_timerfd = timerfd_create(CLOCK_REALTIME, 0)) == -1) {
        goto ERR_GROUP_TIMERFD;
    }
    if (!(network->scheduled_probes = probe_group_create(network->scheduled_timerfd))) {
        goto ERR_GROUP;
    }
    if (!(network->sniffer = sniffer_create(network->recvq, network_sniffer_callback))) {
        goto ERR_SNIFFER;
    }

    if (!(network->probes = dynarray_create())) goto ERR_PROBES;

    network->last_tag = 0;
    network->timeout = NETWORK_DEFAULT_TIMEOUT;
    network->is_verbose = false;
    return network;

ERR_PROBES:
    sniffer_free(network->sniffer);
ERR_SNIFFER:
    probe_group_free(network->scheduled_probes);
ERR_GROUP :
    close(network->scheduled_timerfd);
ERR_GROUP_TIMERFD :
    close(network->timerfd);
ERR_TIMERFD:
    queue_free(network->recvq, (ELEMENT_FREE) packet_free);
ERR_RECVQ:
    queue_free(network->sendq, (ELEMENT_FREE) probe_free);
ERR_SENDQ:
    socketpool_free(network->socketpool);
ERR_SOCKETPOOL:
    free(network);
ERR_NETWORK:
    return NULL;
}

void network_free(network_t * network)
{
    if (network) {
        dynarray_free(network->probes, (ELEMENT_FREE) probe_free);
        close(network->timerfd);
        sniffer_free(network->sniffer);
        queue_free(network->sendq, (ELEMENT_FREE) probe_free);
        queue_free(network->recvq, (ELEMENT_FREE) probe_free);
        socketpool_free(network->socketpool);
        probe_group_free(network->scheduled_probes);
        free(network);
    }
}

void network_set_timeout(network_t * network, double new_timeout) {
    network->timeout = new_timeout;
}

double network_get_timeout(const network_t * network) {
    return network->timeout;
}

inline int network_get_sendq_fd(network_t * network) {
    return queue_get_fd(network->sendq);
}

inline int network_get_recvq_fd(network_t * network) {
    return queue_get_fd(network->recvq);
}

inline int network_get_icmpv4_sockfd(network_t * network) {
    return sniffer_get_icmpv4_sockfd(network->sniffer);
}

inline int network_get_icmpv6_sockfd(network_t * network) {
    return sniffer_get_icmpv6_sockfd(network->sniffer);
}

inline int network_get_timerfd(network_t * network) {
    return network->timerfd;
}

inline int network_get_group_timerfd(network_t * network) {
    return network->scheduled_timerfd;
}

probe_group_t * network_get_scheduled_probes(network_t * network) {
    return network->scheduled_probes;
}


/* TODO we need a function to return the set of fd used by the network */

bool network_tag_probe(network_t * network, probe_t * probe)
{
    uint16_t   tag, checksum;
    buffer_t * payload;
    size_t     payload_size = probe_get_payload_size(probe);
    size_t     tag_size = sizeof(uint16_t);

    /* The probe gets assigned a unique tag. Currently we encode it in the UDP
     * checksum, but I guess the tag will be protocol dependent. Also, since the
     * tag changes the probe, the user has no direct control of what is sent on
     * the wire, since typically a packet is tagged just before sending, after
     * scheduling, to maximize the number of probes in flight. Available space
     * in the headers is used for tagging, + encoding some information... */
    /* XXX hardcoded XXX */

    /* 1) Set payload = tag : this is only possible if both the payload and the
     * checksum have not been set by the user.
     * We need a list of used tags = in flight... + an efficient way to get a
     * free one... Also, we need to share tags between several instances ?
     * randomized tags ? Also, we need to determine how much size we have to
     * encode information. */

    if (payload_size < tag_size) {
        fprintf(stderr, "Payload too short (payload_size = %lu tag_size = %lu)\n", payload_size, tag_size);
        goto ERR_INVALID_PAYLOAD;
    }

    tag = network_get_available_tag(network);
    if (!(payload = buffer_create())) {
        fprintf(stderr, "Can't create buffer\n");
        goto ERR_BUFFER_CREATE;
    }

    // Write the probe ID in the buffer
    if (!(buffer_write_bytes(payload, &tag, tag_size))) {
        fprintf(stderr, "Can't set data\n");
        goto ERR_BUFFER_WRITE_BYTES;
    }

    // Write the tag at offset zero of the payload
    if (!(probe_write_payload(probe, payload))) {
        fprintf(stderr, "Can't write payload\n");
        goto ERR_PROBE_WRITE_PAYLOAD;
    }

    // Fix checksum to get a well-formed packet
    // TODO call probe_update_checksum
    if (!(probe_update_fields(probe))) {
        fprintf(stderr, "Can't update fields\n");
        goto ERR_PROBE_UPDATE_FIELDS;
    }

    // Retrieve the checksum of UDP checksum (host-side endianness)
    if (!(probe_extract_tag(probe, &checksum))) {
        fprintf(stderr, "Can't extract tag\n");
        goto ERR_PROBE_EXTRACT_CHECKSUM;
    }

    // Write the probe ID in the UDP checksum
    if (!(probe_set_tag(probe, htons(tag)))) {
        fprintf(stderr, "Can't set tag\n");
        goto ERR_PROBE_SET_TAG;
    }

    // Update checksum (network-side endianness)
    checksum = htons(checksum);

    // Write the old checksum in the payload
    if (!buffer_write_bytes(payload, &checksum, tag_size)) {
        fprintf(stderr, "Can't write buffer (2)\n");
        goto ERR_PROBE_WRITE_PAYLOAD2;
    }

    if (!(probe_write_payload(probe, payload))) {
        fprintf(stderr, "Can't write payload (2)\n");
        goto ERR_BUFFER_WRITE_BYTES2;
    }

    return true;

ERR_BUFFER_WRITE_BYTES2:
ERR_PROBE_WRITE_PAYLOAD2:
ERR_PROBE_SET_TAG:
ERR_PROBE_EXTRACT_CHECKSUM:
ERR_PROBE_UPDATE_FIELDS:
ERR_PROBE_WRITE_PAYLOAD:
ERR_BUFFER_WRITE_BYTES:
    buffer_free(payload);
ERR_BUFFER_CREATE:
ERR_INVALID_PAYLOAD:
    return false;
}

bool network_send_probe(network_t * network, probe_t * probe)
{
    // - Best effort probes are directly pushed in our sendq.
    // - Scheduled probes are scheduled, stored in the probe group, and
    // pushed in the sendq when the probe_group notify pt_loop.
    return probe_get_delay(probe) == DELAY_BEST_EFFORT ?
        queue_push_element(network->sendq, probe):
        probe_group_add(network->scheduled_probes, probe);
}

// TODO This could be replaced by watchers: FD -> action
bool network_process_sendq(network_t * network)
{
    probe_t           * probe;
    packet_t          * packet;
    size_t              num_flying_probes;
    struct itimerspec   new_timeout;

    // Probe skeleton when entering the network layer.
    // We have to duplicate the probe since the same address of skeleton
    // may have been passed to pt_send_probe.
    // => We duplicate this probe in the
    // network layer registry (network->probes) and then tagged.

    // Do not free probe at the end of this function.
    // Its address will be saved in network->probes and freed later.
    probe = queue_pop_element(network->sendq, NULL);

    // Tag the probe
    if (!network_tag_probe(network, probe)) {
        fprintf(stderr, "Can't tag probe\n");
        goto ERR_TAG_PROBE;
    }

    // Make a packet from the probe structure
    if (!(packet = probe_create_packet(probe))) {
        fprintf(stderr, "Can't create packet\n");
    	goto ERR_CREATE_PACKET;
    }

    // Send the packet
    if (!(socketpool_send_packet(network->socketpool, packet))) {
        fprintf(stderr, "Can't send packet\n");
        goto ERR_SEND_PACKET;
    }

    // Update the sending time
     //printf(" (%-5.2lfms)\n ", 1000 *(get_timestamp() -  probe_get_sending_time(probe)));
     probe_set_sending_time(probe, get_timestamp());

    // Register this probe in the list of flying probes
    if (!(dynarray_push_element(network->probes, probe))) {
        fprintf(stderr, "Can't register probe\n");
        goto ERR_PUSH_PROBE;
    }

    // We've just sent a probe and currently, this is the only one in transit.
    // So currently, there is no running timer, prepare timerfd.
    num_flying_probes = dynarray_get_size(network->probes);
    if (num_flying_probes == 1) {
        itimerspec_set_delay(&new_timeout, network_get_timeout(network));
        if (timerfd_settime(network->timerfd, 0, &new_timeout, NULL) == -1) {
            fprintf(stderr, "Can't set timerfd\n");
            goto ERR_TIMERFD;
        }
    }
    return true;

ERR_TIMERFD:
ERR_PUSH_PROBE:
ERR_SEND_PACKET:
    packet_free(packet);
ERR_CREATE_PACKET:
ERR_TAG_PROBE:
    return false;
}

bool network_process_recvq(network_t * network)
{
    probe_t       * probe,
                  * reply;
    packet_t      * packet;
    probe_reply_t * probe_reply;

    // Pop the packet from the queue
    if (!(packet = queue_pop_element(network->recvq, NULL))) {
        fprintf(stderr, "error pop\n");
        goto ERR_PACKET_POP;
    }

    // Transform the reply into a probe_t instance
    if(!(reply = probe_wrap_packet(packet))) {
        fprintf(stderr, "error wrap\n");
        goto ERR_PROBE_WRAP_PACKET;
    }
    probe_set_recv_time(reply, get_timestamp());

    // Find the probe corresponding to this reply
    // The corresponding pointer (if any) is removed from network->probes
    if (!(probe = network_get_matching_probe(network, reply))) {
        if (network->is_verbose) fprintf(stderr, "error probe discard\n");
        goto ERR_PROBE_DISCARDED;
    }

    // Build a pair made of the probe and its corresponding reply
    if (!(probe_reply = probe_reply_create())) {
        fprintf(stderr, "error probe reply\n");
        goto ERR_PROBE_REPLY_CREATE;
    }

    // We're pass to the upper layer the probe and the reply to the upper layer.
    probe_reply_set_probe(probe_reply, probe);
    probe_reply_set_reply(probe_reply, reply);

    // Notify the instance which has build the probe that we've got the corresponding reply
    pt_algorithm_throw(NULL, probe->caller, event_create(PROBE_REPLY, probe_reply, NULL, NULL)); // TODO probe_reply_free frees only the reply
    return true;

ERR_PROBE_REPLY_CREATE:
ERR_PROBE_DISCARDED:
    probe_free(reply);
ERR_PROBE_WRAP_PACKET:
    //packet_free(packet); TODO provoke segfault in case of stars
ERR_PACKET_POP:
    return false;
}

void network_process_sniffer(network_t * network, uint8_t protocol_id) {
    sniffer_process_packets(network->sniffer, protocol_id);
}

bool network_drop_expired_flying_probe(network_t * network)
{
    // Drop every expired probes
    size_t    i, num_flying_probes = dynarray_get_size(network->probes);
    bool      ret = false;
    probe_t * probe;

    // Is there flying probe(s) ?
    if (num_flying_probes > 0) {

        // Iterate on each expired probes (at least the oldest one has expired)
        for (i = 0 ;i < num_flying_probes; i++) {
            probe = dynarray_get_ith_element(network->probes, i);

            // Some probe may expires very soon and may expire before the next probe timeout
            // update. If so, the timer will be disarmed and libparistraceroute may freeze.
            // To avoid this kind of deadlock, we provoke a probe timeout for each probe
            // expiring in less that EXTRA_DELAY seconds.
            if (network_get_probe_timeout(network, probe) - EXTRA_DELAY > 0) break;

            // This probe has expired, raise a PROBE_TIMEOUT event.
            pt_algorithm_throw(NULL, probe->caller, event_create(PROBE_TIMEOUT, probe, NULL, NULL)); //(ELEMENT_FREE) probe_free));
        }

        // Delete the i oldest probes, which have expired.
        if (i != 0) {
            dynarray_del_n_elements(network->probes, 0, i, NULL);
        }

        ret = network_update_next_timeout(network);
    }

    return ret;
}

//------------------------------------------------------------------------------------
// Scheduling
//------------------------------------------------------------------------------------

/*
double network_get_next_scheduled_probe_delay(const network_t * network) {
    return probe_group_get_next_delay(network->scheduled_probes);
}
*/

static bool network_process_probe_node(network_t * network, tree_node_t * node, size_t i)
{
    tree_node_probe_t * tree_node_probe = get_node_data(node);
    probe_t           * probe;

    if (!(tree_node_probe->tag == PROBE))                               goto ERR_TAG;
    probe = (probe_t *) (tree_node_probe->data.probe);
    //TODO packet_from_probe must manage generator
    if (!(queue_push_element(network->sendq, probe)))                   goto ERR_QUEUE_PUSH;
    /*
    probe_set_left_to_send(probe, probe_get_left_to_send(probe) - 1);
    num_probes_to_send = probe_get_left_to_send(probe);

    if (num_probes_to_send == 0) {
    */
    if (--(probe->left_to_send) == 0) {
        if (!(probe_group_del(network->scheduled_probes, node->parent, i)))  goto ERR_PROBE_GROUP_DEL;
    } else {
        // TODO rename probe_group_update_delay
       probe_group_update_delay(network->scheduled_probes, node, get_node_next_delay(node));
        return true;
    }

ERR_PROBE_GROUP_DEL:
ERR_QUEUE_PUSH:
ERR_TAG:
    return false;
}

void network_process_scheduled_probe(network_t * network) {
    tree_node_t * root;

    if ((root = probe_group_get_root(network->scheduled_probes))) {
        // Handle every probe that must be sent right now
        probe_group_iter_next_scheduled_probes(
            probe_group_get_root(network->scheduled_probes),
            (void (*) (void *, tree_node_t *, size_t)) network_process_probe_node,
            (void *) network
        );
    }
}

//
//bool network_update_next_scheduled_delay(network_t * network)
//{
//    /*
//           double            next_delay;
//       struct itimerspec delay;
//
//       if (!network) goto ERR_NETWORK;
//       printf("network %lx timerfd : %u\n", network, network->scheduled_timerfd);
//       next_delay = network_get_next_scheduled_probe_delay(network);
//
//    // Prepare the itimerspec structure
//    itimerspec_set_delay(&delay, next_delay);
//
//    // Update the delay timer
//    return timerfd_settime(network->scheduled_timerfd, 0, &delay, NULL) != -1;
//
//ERR_NETWORK:
//return false;
//
//    */
//    bool ret = false;
//
//    if (!network) goto ERR_NETWORK;
//
//    double delay = network_get_next_scheduled_probe_delay(network);
//    printf("delay %f\n", delay);
//    ret = update_timer(network->scheduled_timerfd, delay);
//    return ret;
//
//ERR_NETWORK:
//    return ret;
//
//
//}

bool network_update_scheduled_timer(network_t * network, double delay) {
    return update_timer(network->scheduled_timerfd, delay);
}<|MERGE_RESOLUTION|>--- conflicted
+++ resolved
@@ -240,17 +240,11 @@
 
     // No match found if we reached the end of the array
     if (i == num_flying_probes) {
-<<<<<<< HEAD
-        fprintf(stderr, "network_get_matching_probe: This reply has been discarded: tag = 0x%x.\n", tag_reply);
-        // probe_dump(reply);
-        network_flying_probes_dump(network);
-=======
         if (network->is_verbose) {
             fprintf(stderr, "network_get_matching_probe: This reply has been discarded: tag = 0x%x.\n", tag_reply);
-            probe_dump(reply);
+            network_flying_probes_dump(network);
         }
         // network_flying_probes_dump(network);
->>>>>>> 73bd1756
         return NULL;
     }
 
